--- conflicted
+++ resolved
@@ -71,10 +71,6 @@
     
     private int createDelta(final Properties props) {
         if (props.containsKey(DELTA_KEY)) {
-<<<<<<< HEAD
-            String delta = props.getProperty(DELTA_KEY);
-=======
->>>>>>> f76ec219
             try {
                 return Integer.parseInt(props.getProperty(DELTA_KEY));
             } catch (final NumberFormatException ignored) {
@@ -86,10 +82,6 @@
     
     private int createMask(final Properties props) {
         if (props.containsKey(MASK_KEY)) {
-<<<<<<< HEAD
-            String mask = props.getProperty(MASK_KEY);
-=======
->>>>>>> f76ec219
             try {
                 return Integer.parseInt(props.getProperty(MASK_KEY));
             } catch (final NumberFormatException ignored) {
@@ -101,10 +93,6 @@
     
     private int createStart(final Properties props) {
         if (props.containsKey(START_KEY)) {
-<<<<<<< HEAD
-            String start = props.getProperty(START_KEY);
-=======
->>>>>>> f76ec219
             try {
                 return Integer.parseInt(props.getProperty(START_KEY));
             } catch (final NumberFormatException ignored) {
