--- conflicted
+++ resolved
@@ -81,14 +81,6 @@
     void assertMaskWhenPlainValueLengthEqualsFirstNPlusLastM() {
         assertThat(maskAlgorithm.mask("abc12345"), is("********"));
         assertThat(sameFirstNLastMMaskAlgorithm.mask("abc1234567"), is("**********"));
-<<<<<<< HEAD
-    }
-    
-    @Test
-    void assertMaskWhenPlainValueIsEmpty() {
-        assertThat(maskAlgorithm.mask(""), is(""));
-=======
->>>>>>> f76ec219
     }
     
     @Test
@@ -108,16 +100,4 @@
         assertThrows(MaskAlgorithmInitializationException.class,
                 () -> new MaskFirstNLastMMaskAlgorithm().init(PropertiesBuilder.build(new Property("first-n", "3"), new Property("last-m", "5"), new Property("replace-char", ""))));
     }
-    
-    @Test
-    void assertInitWhenFirstNIsNotPositive() {
-        assertThrows(MaskAlgorithmInitializationException.class,
-                () -> new MaskFirstNLastMMaskAlgorithm().init(PropertiesBuilder.build(new Property("first-n", "-3"), new Property("last-m", "5"), new Property("replace-char", "*"))));
-    }
-    
-    @Test
-    void assertInitWhenLastMIsNotPositive() {
-        assertThrows(MaskAlgorithmInitializationException.class,
-                () -> new MaskFirstNLastMMaskAlgorithm().init(PropertiesBuilder.build(new Property("first-n", "3"), new Property("last-m", "-5"), new Property("replace-char", "*"))));
-    }
 }