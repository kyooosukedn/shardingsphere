--- conflicted
+++ resolved
@@ -86,21 +86,15 @@
         ShardingSpherePreconditions.checkState(props.containsKey(positiveIntegerTypeConfigKey),
                 () -> new MaskAlgorithmInitializationException(maskType, String.format("%s can not be null", positiveIntegerTypeConfigKey)));
         try {
-<<<<<<< HEAD
             Integer.parseInt(props.getProperty(positiveIntegerTypeConfigKey));
         } catch (final NumberFormatException ex) {
             throw new MaskAlgorithmInitializationException(maskType, String.format("%s must be a valid integer number", positiveIntegerTypeConfigKey));
         }
-        
+
         if (!Strings.isNullOrEmpty(positiveIntegerTypeConfigKey)) {
             int integerValue = Integer.parseInt(props.getProperty(positiveIntegerTypeConfigKey));
             ShardingSpherePreconditions.checkState(integerValue > 0,
                     () -> new MaskAlgorithmInitializationException(maskType, String.format("%s must be a positive integer.", positiveIntegerTypeConfigKey)));
-=======
-            Integer.parseInt(props.getProperty(integerTypeConfigKey));
-        } catch (final NumberFormatException ignored) {
-            throw new MaskAlgorithmInitializationException(maskType, String.format("%s must be a valid integer number", integerTypeConfigKey));
->>>>>>> a3412da5
         }
     }
 }