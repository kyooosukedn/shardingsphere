/*
 * Licensed to the Apache Software Foundation (ASF) under one or more
 * contributor license agreements.  See the NOTICE file distributed with
 * this work for additional information regarding copyright ownership.
 * The ASF licenses this file to You under the Apache License, Version 2.0
 * (the "License"); you may not use this file except in compliance with
 * the License.  You may obtain a copy of the License at
 *
 *     http://www.apache.org/licenses/LICENSE-2.0
 *
 * Unless required by applicable law or agreed to in writing, software
 * distributed under the License is distributed on an "AS IS" BASIS,
 * WITHOUT WARRANTIES OR CONDITIONS OF ANY KIND, either express or implied.
 * See the License for the specific language governing permissions and
 * limitations under the License.
 */

package org.apache.shardingsphere.test.it.optimize;

import lombok.SneakyThrows;
import org.apache.calcite.avatica.util.Casing;
import org.apache.calcite.config.CalciteConnectionConfig;
import org.apache.calcite.config.CalciteConnectionConfigImpl;
import org.apache.calcite.config.CalciteConnectionProperty;
import org.apache.calcite.sql.SqlNode;
import org.apache.calcite.sql.parser.SqlParseException;
import org.apache.calcite.sql.parser.SqlParser;
import org.apache.calcite.sql.parser.SqlParser.Config;
import org.apache.calcite.sql.parser.impl.SqlParserImpl;
import org.apache.calcite.util.Litmus;
import org.apache.shardingsphere.infra.util.spi.type.typed.TypedSPILoader;
import org.apache.shardingsphere.sql.parser.api.CacheOption;
import org.apache.shardingsphere.sql.parser.api.SQLParserEngine;
import org.apache.shardingsphere.sql.parser.api.SQLStatementVisitorEngine;
import org.apache.shardingsphere.sql.parser.sql.common.statement.SQLStatement;
import org.apache.shardingsphere.sqlfederation.optimizer.context.parser.dialect.OptimizerSQLDialectBuilder;
import org.apache.shardingsphere.sqlfederation.optimizer.converter.SQLNodeConverterEngine;
import org.apache.shardingsphere.test.it.sql.parser.internal.InternalSQLParserTestParameter;
import org.apache.shardingsphere.test.it.sql.parser.internal.cases.parser.SQLParserTestCases;
import org.apache.shardingsphere.test.it.sql.parser.internal.cases.parser.registry.SQLParserTestCasesRegistry;
import org.apache.shardingsphere.test.it.sql.parser.internal.cases.sql.SQLCases;
import org.apache.shardingsphere.test.it.sql.parser.internal.cases.sql.registry.SQLCasesRegistry;
import org.apache.shardingsphere.test.it.sql.parser.internal.cases.sql.type.SQLCaseType;
import org.junit.jupiter.api.extension.ExtensionContext;
import org.junit.jupiter.params.ParameterizedTest;
import org.junit.jupiter.params.provider.Arguments;
import org.junit.jupiter.params.provider.ArgumentsProvider;
import org.junit.jupiter.params.provider.ArgumentsSource;

import java.util.Arrays;
import java.util.Collection;
import java.util.HashSet;
import java.util.LinkedList;
import java.util.Properties;
import java.util.stream.Collectors;
import java.util.stream.Stream;

import static org.junit.jupiter.api.Assertions.assertTrue;

class SQLNodeConverterEngineIT {
    
    private static final SQLCases SQL_CASES = SQLCasesRegistry.getInstance().getCases();
    
    private static final SQLParserTestCases SQL_PARSER_TEST_CASES = SQLParserTestCasesRegistry.getInstance().getCases();
    
    private static final String SELECT_STATEMENT_PREFIX = "SELECT";
    
    @ParameterizedTest(name = "{0}")
    @ArgumentsSource(TestCaseArgumentsProvider.class)
    void assertConvert(final String sqlCaseId, final SQLCaseType sqlCaseType, final String databaseType) {
        String sql = SQL_CASES.getSQL(sqlCaseId, sqlCaseType, SQL_PARSER_TEST_CASES.get(sqlCaseId).getParameters());
        SqlNode actual = SQLNodeConverterEngine.convert(parseSQLStatement(databaseType, sql));
        SqlNode expected = parseSQLNode(databaseType, sql);
        assertTrue(actual.equalsDeep(expected, Litmus.THROW));
    }
    
    private SQLStatement parseSQLStatement(final String databaseType, final String sql) {
        return new SQLStatementVisitorEngine(databaseType, true).visit(new SQLParserEngine(databaseType, new CacheOption(128, 1024L)).parse(sql, false));
    }
    
    @SneakyThrows(SqlParseException.class)
    private SqlNode parseSQLNode(final String databaseType, final String sql) {
        return SqlParser.create(sql, createConfiguration(databaseType)).parseQuery();
    }
    
    private Config createConfiguration(final String databaseType) {
        CalciteConnectionConfig connectionConfig = new CalciteConnectionConfigImpl(createSQLDialectProperties(databaseType));
        return SqlParser.config().withLex(connectionConfig.lex()).withUnquotedCasing(Casing.UNCHANGED)
                .withIdentifierMaxLength(SqlParser.DEFAULT_IDENTIFIER_MAX_LENGTH).withConformance(connectionConfig.conformance()).withParserFactory(SqlParserImpl.FACTORY);
    }
    
    private Properties createSQLDialectProperties(final String databaseType) {
        Properties result = new Properties();
        result.setProperty(CalciteConnectionProperty.TIME_ZONE.camelName(), "UTC");
        result.putAll(TypedSPILoader.getService(OptimizerSQLDialectBuilder.class, databaseType).build());
        return result;
    }
    
    private static class TestCaseArgumentsProvider implements ArgumentsProvider {
        
        private final Collection<String> supportedSQLCaseIDs = getSupportedSQLCaseIDs();
        
        // TODO remove the method when all SQL statement support convert to SQL node
        // CHECKSTYLE:OFF
        private Collection<String> getSupportedSQLCaseIDs() {
            Collection<String> result = new HashSet<>();
            result.add("select_with_join_table_subquery");
            result.add("select_with_projection_subquery");
            result.add("select_with_in_subquery_condition");
            result.add("select_with_between_and_subquery_condition");
            result.add("select_with_exist_subquery_condition");
            result.add("select_with_not_exist_subquery_condition");
            result.add("select_with_simple_table");
            result.add("select_group_by_with_limit");
            result.add("select_left_outer_join_related_with_alias");
            result.add("select_right_outer_join_related_with_alias");
            result.add("select_alias_as_keyword");
            result.add("select_avg");
            result.add("select_between_with_single_table");
            result.add("select_distinct_with_single_count_group_by");
            result.add("select_bit_xor");
            result.add("select_with_schema");
            result.add("select_with_same_table_name_and_alias");
            result.add("select_count_like_concat");
            result.add("select_order_by_asc_and_index_desc");
            result.add("select_group_by_with_having_count");
            result.add("select_constant_without_table");
            result.add("select_count_with_binding_tables_with_join");
            result.add("select_join_using");
            result.add("select_count_with_escape_character");
            result.add("select_group_by_with_order_by_and_limit");
            result.add("select_count_with_sub");
            result.add("select_current_user");
            result.add("select_database");
            result.add("select_distinct_with_count_calculation");
            result.add("select_count_like_escape");
            result.add("select_with_projection_subquery_and_multiple_parameters");
            result.add("select_group_concat");
            result.add("select_cast_function");
            result.add("select_position");
            result.add("select_mod_function");
            result.add("select_pagination_with_offset");
            result.add("select_pagination_with_row_count");
            result.add("select_pagination_with_top");
            result.add("select_pagination_with_top_percent_with_ties");
            result.add("select_pagination_with_row_number");
            result.add("select_pagination_with_limit_with_back_quotes");
            result.add("select_pagination_with_limit_and_offset_keyword");
            result.add("select_pagination_with_offset_and_limit");
            result.add("select_pagination_with_offset_and_limit_all");
            result.add("select_pagination_with_top_for_greater_than");
            result.add("select_pagination_with_top_percent_with_ties_for_greater_than");
            result.add("select_pagination_with_top_for_greater_than_and_equal");
            result.add("select_pagination_with_top_percent_with_ties_for_greater_than_and_equal");
            result.add("select_pagination_with_row_number_for_greater_than");
            result.add("select_pagination_with_row_number_for_greater_than_and_equal");
            result.add("select_pagination_with_row_number_not_at_end");
            result.add("select_pagination_with_fetch_first_with_row_number");
            result.add("select_pagination_with_offset_fetch");
            result.add("select_pagination_with_limit_offset_and_row_count");
            result.add("select_pagination_with_limit_row_count");
            result.add("select_pagination_with_limit_fetch_count");
            result.add("select_with_null_keyword_in_projection");
            result.add("select_union");
            result.add("select_union_all");
            result.add("select_union_all_order_by");
            result.add("select_union_all_order_by_limit");
            result.add("select_intersect");
            result.add("select_intersect_order_by");
            result.add("select_intersect_order_by_limit");
            result.add("select_except");
            result.add("select_except_order_by");
            result.add("select_except_order_by_limit");
            result.add("select_minus");
            result.add("select_minus_order_by");
            result.add("select_minus_order_by_limit");
            result.add("select_union_intersect");
            result.add("select_union_except");
            result.add("select_union_intersect_except");
            result.add("select_except_union");
            result.add("select_except_intersect");
            result.add("select_except_intersect_union");
            result.add("select_sub_union");
            result.add("select_projections_with_expr");
            result.add("select_projections_with_only_expr");
            result.add("select_natural_join");
            result.add("select_natural_inner_join");
            result.add("select_natural_left_join");
            result.add("select_natural_right_join");
            result.add("select_natural_full_join");
            result.add("select_order_by_for_nulls_first");
            result.add("select_order_by_for_nulls_last");
            result.add("select_char");
            result.add("select_weight_string");
            result.add("select_trim");
            result.add("select_trim_with_both");
            result.add("select_with_trim_expr");
            result.add("select_with_trim_expr_and_both");
            result.add("select_with_trim_expr_from_expr");
            result.add("select_with_trim_expr_from_expr_and_both");
            result.add("select_extract");
            result.add("select_where_with_bit_expr_with_mod_sign");
            result.add("select_with_spatial_function");
            result.add("select_from_dual");
            result.add("select_substring");
            result.add("select_where_with_bit_expr_with_plus_interval");
            result.add("select_where_with_bit_expr_with_minus_interval");
            result.add("select_where_with_predicate_with_in_subquery");
            result.add("select_where_with_boolean_primary_with_is");
            result.add("select_where_with_boolean_primary_with_is_not");
            result.add("select_where_with_boolean_primary_with_comparison_subquery");
            result.add("select_not_between_with_single_table");
            result.add("select_not_in_with_single_table");
<<<<<<< HEAD
=======
            result.add("select_where_with_expr_with_is");
            result.add("select_where_with_expr_with_is_not");
            result.add("select_where_with_expr_with_not");
>>>>>>> f76ec219
            return result;
        }
        // CHECKSTYLE:ON
        
        @Override
        public Stream<? extends Arguments> provideArguments(final ExtensionContext extensionContext) {
            return getTestParameters("MySQL", "PostgreSQL", "openGauss").stream();
        }
        
        private Collection<Arguments> getTestParameters(final String... databaseTypes) {
            Collection<Arguments> result = new LinkedList<>();
            for (InternalSQLParserTestParameter each : SQL_CASES.generateTestParameters(Arrays.stream(databaseTypes).collect(Collectors.toSet()))) {
                if (!isPlaceholderWithoutParameter(each) && isSupportedSQLCase(each)) {
                    result.add(Arguments.of(each.getSqlCaseId(), each.getSqlCaseType(), "H2".equals(each.getDatabaseType()) ? "MySQL" : each.getDatabaseType()));
                }
            }
            return result;
        }
        
        private boolean isPlaceholderWithoutParameter(final InternalSQLParserTestParameter testParam) {
            return SQLCaseType.PLACEHOLDER == testParam.getSqlCaseType() && SQL_PARSER_TEST_CASES.get(testParam.getSqlCaseId()).getParameters().isEmpty();
        }
        
        private boolean isSupportedSQLCase(final InternalSQLParserTestParameter testParam) {
            return testParam.getSqlCaseId().toUpperCase().startsWith(SELECT_STATEMENT_PREFIX) && supportedSQLCaseIDs.contains(testParam.getSqlCaseId());
        }
    }
}<|MERGE_RESOLUTION|>--- conflicted
+++ resolved
@@ -211,12 +211,9 @@
             result.add("select_where_with_boolean_primary_with_comparison_subquery");
             result.add("select_not_between_with_single_table");
             result.add("select_not_in_with_single_table");
-<<<<<<< HEAD
-=======
             result.add("select_where_with_expr_with_is");
             result.add("select_where_with_expr_with_is_not");
             result.add("select_where_with_expr_with_not");
->>>>>>> f76ec219
             return result;
         }
         // CHECKSTYLE:ON
