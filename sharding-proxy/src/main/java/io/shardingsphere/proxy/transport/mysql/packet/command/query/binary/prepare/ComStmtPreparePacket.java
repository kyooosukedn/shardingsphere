--- conflicted
+++ resolved
@@ -49,26 +49,18 @@
     
     private static final BinaryStatementRegistry PREPARED_STATEMENT_REGISTRY = BinaryStatementRegistry.getInstance();
     
-    private final RuleRegistry ruleRegistry;
-    
     @Getter
     private final int sequenceId;
     
     private final String sql;
     
-<<<<<<< HEAD
     private final SQLParsingEngine sqlParsingEngine;
     
-    public ComStmtPreparePacket(final int sequenceId, final MySQLPacketPayload payload) {
-        this.sequenceId = sequenceId;
-        sql = payload.readStringEOF();
-        sqlParsingEngine = new SQLParsingEngine(DatabaseType.MySQL, sql, RULE_REGISTRY.getShardingRule(), RULE_REGISTRY.getMetaData().getTable());
-=======
     public ComStmtPreparePacket(final int sequenceId, final MySQLPacketPayload payload, final FrontendHandler frontendHandler) {
         this.sequenceId = sequenceId;
         sql = payload.readStringEOF();
-        ruleRegistry = ProxyContext.getInstance().getRuleRegistry(frontendHandler.getSchema());
->>>>>>> d4e54c47
+        RuleRegistry ruleRegistry = ProxyContext.getInstance().getRuleRegistry(frontendHandler.getSchema());
+        sqlParsingEngine = new SQLParsingEngine(DatabaseType.MySQL, sql, ruleRegistry.getShardingRule(), ruleRegistry.getMetaData().getTable());
     }
     
     @Override
@@ -80,18 +72,11 @@
     public Optional<CommandResponsePackets> execute() {
         log.debug("COM_STMT_PREPARE received for Sharding-Proxy: {}", sql);
         int currentSequenceId = 0;
-<<<<<<< HEAD
         SQLStatement sqlStatement = sqlParsingEngine.parse(true);
         int parametersIndex = sqlStatement.getParametersIndex();
         CommandResponsePackets result = new CommandResponsePackets(
                 new ComStmtPrepareOKPacket(++currentSequenceId, PREPARED_STATEMENT_REGISTRY.register(sql, parametersIndex), getNumColumns(sqlStatement), parametersIndex, 0));
         for (int i = 0; i < parametersIndex; i++) {
-=======
-        SQLStatement sqlStatement = new SQLParsingEngine(DatabaseType.MySQL, sql, ruleRegistry.getShardingRule(), ruleRegistry.getMetaData().getTable()).parse(true);
-        CommandResponsePackets result = new CommandResponsePackets(new ComStmtPrepareOKPacket(
-                ++currentSequenceId, PREPARED_STATEMENT_REGISTRY.register(sql, sqlStatement.getParametersIndex()), getNumColumns(sqlStatement), sqlStatement.getParametersIndex(), 0));
-        for (int i = 0; i < sqlStatement.getParametersIndex(); i++) {
->>>>>>> d4e54c47
             // TODO add column name
             result.getPackets().add(new ColumnDefinition41Packet(++currentSequenceId, ShardingConstant.LOGIC_SCHEMA_NAME,
                     sqlStatement.getTables().isSingleTable() ? sqlStatement.getTables().getSingleTableName() : "", "", "", "", 100, ColumnType.MYSQL_TYPE_VARCHAR, 0));
