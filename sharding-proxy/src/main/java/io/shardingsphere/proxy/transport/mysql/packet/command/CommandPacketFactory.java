--- conflicted
+++ resolved
@@ -54,12 +54,8 @@
      * @return command packet
      * @throws SQLException SQL exception
      */
-<<<<<<< HEAD
-    public static CommandPacket newInstance(final int sequenceId, final int connectionId, final MySQLPacketPayload payload, final BackendConnection backendConnection) throws SQLException {
-=======
     public static CommandPacket newInstance(final int sequenceId, final int connectionId, final MySQLPacketPayload payload, 
-                                            final BackendConnection backendConnection, final FrontendHandler frontendHandler) {
->>>>>>> 3843a50a
+                                            final BackendConnection backendConnection, final FrontendHandler frontendHandler) throws SQLException {
         int commandPacketTypeValue = payload.readInt1();
         CommandPacketType type = CommandPacketType.valueOf(commandPacketTypeValue);
         switch (type) {
