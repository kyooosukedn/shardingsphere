--- conflicted
+++ resolved
@@ -55,21 +55,14 @@
  * SQL execute backend handler.
  *
  * @author zhangliang
-<<<<<<< HEAD
+ * @author panjuan
  * @author wangkai
-=======
- * @author panjuan
->>>>>>> cd664494
  */
 public class SQLExecuteBackendHandler implements BackendHandler {
     
-<<<<<<< HEAD
+    private static final Integer FETCH_ONE_ROW_A_TIME = Integer.MIN_VALUE;
+    
     protected final String sql;
-=======
-    private static final Integer FETCH_ONE_ROW_A_TIME = Integer.MIN_VALUE;
-    
-    private final String sql;
->>>>>>> cd664494
     
     protected final StatementRoutingEngine routingEngine;
     
@@ -224,14 +217,7 @@
         return result;
     }
     
-<<<<<<< HEAD
     protected CommandResponsePackets merge(final SQLStatement sqlStatement, final List<CommandResponsePackets> packets) {
-        if (1 == packets.size()) {
-            return packets.iterator().next();
-        }
-=======
-    private CommandResponsePackets merge(final SQLStatement sqlStatement, final List<CommandResponsePackets> packets) {
->>>>>>> cd664494
         CommandResponsePackets headPackets = new CommandResponsePackets();
         for (CommandResponsePackets each : packets) {
             headPackets.addPacket(each.getHeadPacket());
