--- conflicted
+++ resolved
@@ -56,11 +56,7 @@
     public Collection<DatabasePacket> execute() {
         // TODO we should use none-sharding parsing engine in future.
         ShardingSQLParseEntry shardingSQLParseEntry = new ShardingSQLParseEntry(
-<<<<<<< HEAD
-                DatabaseType.PostgreSQL, logicSchema.getShardingRule(), logicSchema.getMetaData().getTable(), logicSchema.getParsingResultCache());
-=======
                 DatabaseType.PostgreSQL.name(), logicSchema.getShardingRule(), logicSchema.getMetaData().getTable(), logicSchema.getParsingResultCache());
->>>>>>> cb489bd3
         if (!packet.getSql().isEmpty()) {
             SQLStatement sqlStatement = shardingSQLParseEntry.parse(packet.getSql(), true);
             int parametersIndex = sqlStatement.getParametersIndex();
