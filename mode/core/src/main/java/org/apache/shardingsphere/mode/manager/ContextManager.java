/*
 * Licensed to the Apache Software Foundation (ASF) under one or more
 * contributor license agreements.  See the NOTICE file distributed with
 * this work for additional information regarding copyright ownership.
 * The ASF licenses this file to You under the Apache License, Version 2.0
 * (the "License"); you may not use this file except in compliance with
 * the License.  You may obtain a copy of the License at
 *
 *     http://www.apache.org/licenses/LICENSE-2.0
 *
 * Unless required by applicable law or agreed to in writing, software
 * distributed under the License is distributed on an "AS IS" BASIS,
 * WITHOUT WARRANTIES OR CONDITIONS OF ANY KIND, either express or implied.
 * See the License for the specific language governing permissions and
 * limitations under the License.
 */

package org.apache.shardingsphere.mode.manager;

import lombok.Getter;
import lombok.extern.slf4j.Slf4j;
import org.apache.shardingsphere.infra.config.database.DatabaseConfiguration;
import org.apache.shardingsphere.infra.config.database.impl.DataSourceProvidedDatabaseConfiguration;
import org.apache.shardingsphere.infra.config.props.ConfigurationProperties;
import org.apache.shardingsphere.infra.config.props.ConfigurationPropertyKey;
import org.apache.shardingsphere.infra.config.rule.RuleConfiguration;
import org.apache.shardingsphere.infra.database.type.DatabaseType;
import org.apache.shardingsphere.infra.database.type.DatabaseTypeEngine;
import org.apache.shardingsphere.infra.datasource.props.DataSourceProperties;
import org.apache.shardingsphere.infra.executor.kernel.ExecutorEngine;
import org.apache.shardingsphere.infra.instance.InstanceContext;
import org.apache.shardingsphere.infra.metadata.ShardingSphereMetaData;
import org.apache.shardingsphere.infra.metadata.data.ShardingSphereDatabaseData;
import org.apache.shardingsphere.infra.metadata.data.ShardingSphereSchemaData;
import org.apache.shardingsphere.infra.metadata.data.ShardingSphereTableData;
import org.apache.shardingsphere.infra.metadata.database.ShardingSphereDatabase;
import org.apache.shardingsphere.infra.metadata.database.resource.ShardingSphereResourceMetaData;
import org.apache.shardingsphere.infra.metadata.database.rule.ShardingSphereRuleMetaData;
import org.apache.shardingsphere.infra.metadata.database.schema.SchemaManager;
import org.apache.shardingsphere.infra.metadata.database.schema.builder.GenericSchemaBuilder;
import org.apache.shardingsphere.infra.metadata.database.schema.builder.GenericSchemaBuilderMaterial;
import org.apache.shardingsphere.infra.metadata.database.schema.model.ShardingSphereColumn;
import org.apache.shardingsphere.infra.metadata.database.schema.model.ShardingSphereSchema;
import org.apache.shardingsphere.infra.metadata.database.schema.model.ShardingSphereTable;
import org.apache.shardingsphere.infra.metadata.database.schema.model.ShardingSphereView;
import org.apache.shardingsphere.infra.rule.builder.global.GlobalRulesBuilder;
import org.apache.shardingsphere.infra.rule.identifier.type.DataNodeContainedRule;
import org.apache.shardingsphere.infra.rule.identifier.type.MutableDataNodeRule;
import org.apache.shardingsphere.infra.rule.identifier.type.ResourceHeldRule;
import org.apache.shardingsphere.infra.state.cluster.ClusterState;
import org.apache.shardingsphere.infra.state.cluster.ClusterStateContext;
import org.apache.shardingsphere.infra.yaml.data.pojo.YamlShardingSphereRowData;
import org.apache.shardingsphere.infra.yaml.data.swapper.YamlShardingSphereRowDataSwapper;
import org.apache.shardingsphere.metadata.MetaDataFactory;
import org.apache.shardingsphere.metadata.persist.MetaDataBasedPersistService;
import org.apache.shardingsphere.mode.manager.switcher.ResourceSwitchManager;
import org.apache.shardingsphere.mode.manager.switcher.SwitchingResource;
import org.apache.shardingsphere.mode.metadata.MetaDataContexts;

import javax.sql.DataSource;
import java.sql.SQLException;
import java.util.ArrayList;
import java.util.Collection;
import java.util.Collections;
import java.util.LinkedHashMap;
import java.util.LinkedList;
import java.util.List;
import java.util.Map;
import java.util.Map.Entry;
import java.util.Optional;
import java.util.Properties;
import java.util.concurrent.atomic.AtomicReference;
import java.util.stream.Collectors;

/**
 * Context manager.
 */
@Getter
@Slf4j
public final class ContextManager implements AutoCloseable {
    
    private final AtomicReference<MetaDataContexts> metaDataContexts;
    
    private final InstanceContext instanceContext;
    
    private final ExecutorEngine executorEngine;
    
    private final ClusterStateContext clusterStateContext = new ClusterStateContext();
    
    public ContextManager(final MetaDataContexts metaDataContexts, final InstanceContext instanceContext) {
        this.metaDataContexts = new AtomicReference<>(metaDataContexts);
        this.instanceContext = instanceContext;
        executorEngine = ExecutorEngine.createExecutorEngineWithSize(metaDataContexts.getMetaData().getProps().<Integer>getValue(ConfigurationPropertyKey.KERNEL_EXECUTOR_SIZE));
    }
    
    /**
     * Get meta data contexts.
     * 
     * @return meta data contexts
     */
    public MetaDataContexts getMetaDataContexts() {
        return metaDataContexts.get();
    }
    
    /**
     * Renew meta data contexts.
     * 
     * @param metaDataContexts meta data contexts
     */
    public synchronized void renewMetaDataContexts(final MetaDataContexts metaDataContexts) {
        this.metaDataContexts.set(metaDataContexts);
    }
    
    /**
     * Get data source map.
     * 
     * @param databaseName database name
     * @return data source map
     */
    public Map<String, DataSource> getDataSourceMap(final String databaseName) {
        return metaDataContexts.get().getMetaData().getDatabase(databaseName).getResourceMetaData().getDataSources();
    }
    
    /**
     * Add database.
     * 
     * @param databaseName database name
     */
    public synchronized void addDatabase(final String databaseName) {
        if (metaDataContexts.get().getMetaData().containsDatabase(databaseName)) {
            return;
        }
        DatabaseType protocolType = DatabaseTypeEngine.getProtocolType(Collections.emptyMap(), metaDataContexts.get().getMetaData().getProps());
        metaDataContexts.get().getMetaData().addDatabase(databaseName, protocolType);
    }
    
    /**
     * Drop database.
     * 
     * @param databaseName database name
     */
    public synchronized void dropDatabase(final String databaseName) {
        if (!metaDataContexts.get().getMetaData().containsDatabase(databaseName)) {
            return;
        }
        String actualDatabaseName = metaDataContexts.get().getMetaData().getActualDatabaseName(databaseName);
        metaDataContexts.get().getMetaData().dropDatabase(actualDatabaseName);
    }
    
    /**
     * Add schema.
     * 
     * @param databaseName database name
     * @param schemaName schema name
     */
    public synchronized void addSchema(final String databaseName, final String schemaName) {
        if (metaDataContexts.get().getMetaData().getDatabase(databaseName).containsSchema(schemaName)) {
            return;
        }
        metaDataContexts.get().getMetaData().getDatabase(databaseName).putSchema(schemaName, new ShardingSphereSchema());
    }
    
    /**
     * Drop schema.
     * 
     * @param databaseName database name
     * @param schemaName schema name
     */
    public synchronized void dropSchema(final String databaseName, final String schemaName) {
        if (!metaDataContexts.get().getMetaData().getDatabase(databaseName).containsSchema(schemaName)) {
            return;
        }
        metaDataContexts.get().getMetaData().getDatabase(databaseName).removeSchema(schemaName);
    }
    
    /**
     * Alter schema.
     * 
     * @param databaseName database name
     * @param schemaName schema name
     * @param toBeDeletedTableName to be deleted table name
     * @param toBeDeletedViewName to be deleted view name
     */
    public synchronized void alterSchema(final String databaseName, final String schemaName, final String toBeDeletedTableName, final String toBeDeletedViewName) {
        Optional.ofNullable(toBeDeletedTableName).ifPresent(optional -> dropTable(databaseName, schemaName, optional));
        Optional.ofNullable(toBeDeletedViewName).ifPresent(optional -> dropView(databaseName, schemaName, optional));
    }
    
    /**
     * Alter schema.
     * 
     * @param databaseName database name
     * @param schemaName schema name
     * @param toBeChangedTable to be changed table
     * @param toBeChangedView to be changed view
     */
    public synchronized void alterSchema(final String databaseName, final String schemaName, final ShardingSphereTable toBeChangedTable, final ShardingSphereView toBeChangedView) {
        if (!metaDataContexts.get().getMetaData().containsDatabase(databaseName) || !metaDataContexts.get().getMetaData().getDatabase(databaseName).containsSchema(schemaName)) {
            return;
        }
        Optional.ofNullable(toBeChangedTable).ifPresent(optional -> alterTable(databaseName, schemaName, optional));
        Optional.ofNullable(toBeChangedView).ifPresent(optional -> alterView(databaseName, schemaName, optional));
    }
    
    private synchronized void dropTable(final String databaseName, final String schemaName, final String toBeDeletedTableName) {
        metaDataContexts.get().getMetaData().getDatabase(databaseName).getSchema(schemaName).removeTable(toBeDeletedTableName);
<<<<<<< HEAD
        metaDataContexts.get().getMetaData().getDatabase(databaseName).getRuleMetaData().getRules().stream().filter(each -> each instanceof MutableDataNodeRule).findFirst()
=======
        metaDataContexts.get().getMetaData().getDatabase(databaseName).getRuleMetaData().getRules().stream().filter(MutableDataNodeRule.class::isInstance).findFirst()
>>>>>>> f76ec219
                .ifPresent(optional -> ((MutableDataNodeRule) optional).remove(schemaName, toBeDeletedTableName));
    }
    
    private synchronized void dropView(final String databaseName, final String schemaName, final String toBeDeletedViewName) {
        metaDataContexts.get().getMetaData().getDatabase(databaseName).getSchema(schemaName).removeView(toBeDeletedViewName);
<<<<<<< HEAD
        metaDataContexts.get().getMetaData().getDatabase(databaseName).getRuleMetaData().getRules().stream().filter(each -> each instanceof MutableDataNodeRule).findFirst()
=======
        metaDataContexts.get().getMetaData().getDatabase(databaseName).getRuleMetaData().getRules().stream().filter(MutableDataNodeRule.class::isInstance).findFirst()
>>>>>>> f76ec219
                .ifPresent(optional -> ((MutableDataNodeRule) optional).remove(schemaName, toBeDeletedViewName));
    }
    
    private synchronized void alterTable(final String databaseName, final String schemaName, final ShardingSphereTable beBoChangedTable) {
        ShardingSphereDatabase database = metaDataContexts.get().getMetaData().getDatabase(databaseName);
        if (!containsMutableDataNodeRule(database, beBoChangedTable.getName())) {
            database.reloadRules(MutableDataNodeRule.class);
        }
        database.getSchema(schemaName).putTable(beBoChangedTable.getName(), beBoChangedTable);
    }
    
    private synchronized void alterView(final String databaseName, final String schemaName, final ShardingSphereView beBoChangedView) {
        ShardingSphereDatabase database = metaDataContexts.get().getMetaData().getDatabase(databaseName);
        if (!containsMutableDataNodeRule(database, beBoChangedView.getName())) {
            database.reloadRules(MutableDataNodeRule.class);
        }
        database.getSchema(schemaName).putView(beBoChangedView.getName(), beBoChangedView);
    }
    
    private boolean containsMutableDataNodeRule(final ShardingSphereDatabase database, final String tableName) {
        return database.getRuleMetaData().findRules(DataNodeContainedRule.class).stream()
                .filter(each -> !(each instanceof MutableDataNodeRule)).anyMatch(each -> each.getAllTables().contains(tableName));
    }
    
    /**
     * Alter rule configuration.
     * 
     * @param databaseName database name
     * @param ruleConfigs rule configurations
     */
    @SuppressWarnings("rawtypes")
    public synchronized void alterRuleConfiguration(final String databaseName, final Collection<RuleConfiguration> ruleConfigs) {
        try {
            Collection<ResourceHeldRule> staleResourceHeldRules = getStaleResourceHeldRules(databaseName);
            staleResourceHeldRules.forEach(ResourceHeldRule::closeStaleResource);
            MetaDataContexts reloadMetaDataContexts = createMetaDataContexts(databaseName, false, null, ruleConfigs);
            alterSchemaMetaData(databaseName, reloadMetaDataContexts.getMetaData().getDatabase(databaseName), metaDataContexts.get().getMetaData().getDatabase(databaseName));
            metaDataContexts.set(reloadMetaDataContexts);
            metaDataContexts.get().getMetaData().getDatabase(databaseName).getSchemas().putAll(newShardingSphereSchemas(metaDataContexts.get().getMetaData().getDatabase(databaseName)));
        } catch (final SQLException ex) {
            log.error("Alter database: {} rule configurations failed", databaseName, ex);
        }
    }
    
    /**
     * Alter schema meta data.
     * 
     * @param databaseName database name
     * @param reloadDatabase reload database
     * @param currentDatabase current database
     */
    public synchronized void alterSchemaMetaData(final String databaseName, final ShardingSphereDatabase reloadDatabase, final ShardingSphereDatabase currentDatabase) {
        Map<String, ShardingSphereSchema> toBeAlterSchemas = SchemaManager.getToBeDeletedTablesBySchemas(reloadDatabase.getSchemas(), currentDatabase.getSchemas());
        Map<String, ShardingSphereSchema> toBeAddedSchemas = SchemaManager.getToBeAddedTablesBySchemas(reloadDatabase.getSchemas(), currentDatabase.getSchemas());
        toBeAddedSchemas.forEach((key, value) -> metaDataContexts.get().getPersistService().getDatabaseMetaDataService().persist(databaseName, key, value));
        toBeAlterSchemas.forEach((key, value) -> metaDataContexts.get().getPersistService().getDatabaseMetaDataService().delete(databaseName, key, value));
    }
    
    /**
     * Alter data source configuration.
     * 
     * @param databaseName database name
     * @param dataSourcePropsMap altered data source properties map
     */
    @SuppressWarnings("rawtypes")
    public synchronized void alterDataSourceConfiguration(final String databaseName, final Map<String, DataSourceProperties> dataSourcePropsMap) {
        try {
            Collection<ResourceHeldRule> staleResourceHeldRules = getStaleResourceHeldRules(databaseName);
            staleResourceHeldRules.forEach(ResourceHeldRule::closeStaleResource);
            SwitchingResource switchingResource =
                    new ResourceSwitchManager().createByAlterDataSourceProps(metaDataContexts.get().getMetaData().getDatabase(databaseName).getResourceMetaData(), dataSourcePropsMap);
            metaDataContexts.get().getMetaData().getDatabases().putAll(renewDatabase(metaDataContexts.get().getMetaData().getDatabase(databaseName), switchingResource));
            // TODO Remove this logic when issue #22887 are finished.
            MetaDataContexts reloadMetaDataContexts = createMetaDataContexts(databaseName, false, switchingResource, null);
            reloadMetaDataContexts.getMetaData().getDatabase(databaseName).getSchemas().forEach((schemaName, schema) -> reloadMetaDataContexts.getPersistService().getDatabaseMetaDataService()
                    .persist(reloadMetaDataContexts.getMetaData().getActualDatabaseName(databaseName), schemaName, schema));
            Optional.ofNullable(reloadMetaDataContexts.getShardingSphereData().getDatabaseData().get(databaseName))
                    .ifPresent(optional -> optional.getSchemaData().forEach((schemaName, schemaData) -> reloadMetaDataContexts.getPersistService().getShardingSphereDataPersistService()
                            .persist(databaseName, schemaName, schemaData, metaDataContexts.get().getMetaData().getDatabases())));
            alterSchemaMetaData(databaseName, reloadMetaDataContexts.getMetaData().getDatabase(databaseName), metaDataContexts.get().getMetaData().getDatabase(databaseName));
            metaDataContexts.set(reloadMetaDataContexts);
            metaDataContexts.get().getMetaData().getDatabases().putAll(newShardingSphereDatabase(metaDataContexts.get().getMetaData().getDatabase(databaseName)));
            switchingResource.closeStaleDataSources();
        } catch (final SQLException ex) {
            log.error("Alter database: {} data source configuration failed", databaseName, ex);
        }
    }
    
    /**
     * Renew ShardingSphere databases.
     * 
     * @param database database
     * @param resource resource
     * @return ShardingSphere databases
     */
    public synchronized Map<String, ShardingSphereDatabase> renewDatabase(final ShardingSphereDatabase database, final SwitchingResource resource) {
        Map<String, DataSource> newDataSource =
                database.getResourceMetaData().getDataSources().entrySet().stream().filter(entry -> !resource.getStaleDataSources().containsKey(entry.getKey()))
                        .collect(Collectors.toMap(Entry::getKey, Entry::getValue, (oldValue, currentValue) -> oldValue, LinkedHashMap::new));
        return Collections.singletonMap(database.getName().toLowerCase(),
                new ShardingSphereDatabase(database.getName(), database.getProtocolType(), new ShardingSphereResourceMetaData(database.getName(), newDataSource),
                        database.getRuleMetaData(), database.getSchemas()));
    }
    
    /**
     * Alter data source and rule configuration.
     * 
     * @param databaseName database name
     * @param dataSourcePropsMap data source props map
     * @param ruleConfigs rule configurations
     */
    @SuppressWarnings("rawtypes")
    public synchronized void alterDataSourceAndRuleConfiguration(final String databaseName,
                                                                 final Map<String, DataSourceProperties> dataSourcePropsMap, final Collection<RuleConfiguration> ruleConfigs) {
        try {
            Collection<ResourceHeldRule> staleResourceHeldRules = getStaleResourceHeldRules(databaseName);
            staleResourceHeldRules.forEach(ResourceHeldRule::closeStaleResource);
            SwitchingResource switchingResource = new ResourceSwitchManager().create(metaDataContexts.get().getMetaData().getDatabase(databaseName).getResourceMetaData(), dataSourcePropsMap);
            metaDataContexts.set(createMetaDataContexts(databaseName, true, switchingResource, ruleConfigs));
            switchingResource.closeStaleDataSources();
        } catch (final SQLException ex) {
            log.error("Alter database: {} data source and rule configuration failed", databaseName, ex);
        }
    }
    
    @SuppressWarnings("rawtypes")
    private Collection<ResourceHeldRule> getStaleResourceHeldRules(final String databaseName) {
        Collection<ResourceHeldRule> result = new LinkedList<>();
        result.addAll(metaDataContexts.get().getMetaData().getDatabase(databaseName).getRuleMetaData().findRules(ResourceHeldRule.class));
        result.addAll(metaDataContexts.get().getMetaData().getGlobalRuleMetaData().findRules(ResourceHeldRule.class));
        return result;
    }
    
    /**
     * Create meta data contexts.
     * 
     * @param databaseName database name
     * @param internalLoadMetaData internal load meta data
     * @param switchingResource switching resource
     * @param ruleConfigs rule configs
     * @return MetaDataContexts meta data contexts
     * @throws SQLException SQL exception
     */
    public synchronized MetaDataContexts createMetaDataContexts(final String databaseName, final boolean internalLoadMetaData, final SwitchingResource switchingResource,
                                                                final Collection<RuleConfiguration> ruleConfigs) throws SQLException {
        Map<String, ShardingSphereDatabase> changedDatabases = createChangedDatabases(databaseName, internalLoadMetaData, switchingResource, ruleConfigs);
        ConfigurationProperties props = metaDataContexts.get().getMetaData().getProps();
        ShardingSphereRuleMetaData changedGlobalMetaData = new ShardingSphereRuleMetaData(
                GlobalRulesBuilder.buildRules(metaDataContexts.get().getMetaData().getGlobalRuleMetaData().getConfigurations(), changedDatabases, props));
        return newMetaDataContexts(new ShardingSphereMetaData(changedDatabases, changedGlobalMetaData, props));
    }
    
    private MetaDataContexts createMetaDataContexts(final String databaseName, final SwitchingResource switchingResource) throws SQLException {
        MetaDataBasedPersistService metaDataPersistService = metaDataContexts.get().getPersistService();
        Map<String, ShardingSphereDatabase> changedDatabases = createChangedDatabases(databaseName, false,
                switchingResource, metaDataPersistService.getDatabaseRulePersistService().load(databaseName));
        ConfigurationProperties props = new ConfigurationProperties(metaDataPersistService.getPropsService().load());
        ShardingSphereRuleMetaData changedGlobalMetaData = new ShardingSphereRuleMetaData(
                GlobalRulesBuilder.buildRules(metaDataPersistService.getGlobalRuleService().load(), changedDatabases, props));
        return newMetaDataContexts(new ShardingSphereMetaData(changedDatabases, changedGlobalMetaData, props));
    }
    
    /**
     * Create changed databases.
     * 
     * @param databaseName database name
     * @param internalLoadMetaData internal load meta data
     * @param switchingResource switching resource
     * @param ruleConfigs rule configs
     * @return ShardingSphere databases
     * @throws SQLException SQL exception
     */
    public synchronized Map<String, ShardingSphereDatabase> createChangedDatabases(final String databaseName, final boolean internalLoadMetaData, final SwitchingResource switchingResource,
                                                                                   final Collection<RuleConfiguration> ruleConfigs) throws SQLException {
        if (null != switchingResource && !switchingResource.getNewDataSources().isEmpty()) {
            metaDataContexts.get().getMetaData().getDatabase(databaseName).getResourceMetaData().getDataSources().putAll(switchingResource.getNewDataSources());
        }
        Collection<RuleConfiguration> toBeCreatedRuleConfigs = null == ruleConfigs
                ? metaDataContexts.get().getMetaData().getDatabase(databaseName).getRuleMetaData().getConfigurations()
                : ruleConfigs;
        DatabaseConfiguration toBeCreatedDatabaseConfig =
                new DataSourceProvidedDatabaseConfiguration(metaDataContexts.get().getMetaData().getDatabase(databaseName).getResourceMetaData().getDataSources(), toBeCreatedRuleConfigs);
        ShardingSphereDatabase changedDatabase = MetaDataFactory.create(metaDataContexts.get().getMetaData().getActualDatabaseName(databaseName),
                internalLoadMetaData, metaDataContexts.get().getPersistService(), toBeCreatedDatabaseConfig, metaDataContexts.get().getMetaData().getProps(), instanceContext);
        Map<String, ShardingSphereDatabase> result = new LinkedHashMap<>(metaDataContexts.get().getMetaData().getDatabases());
        changedDatabase.getSchemas().putAll(newShardingSphereSchemas(changedDatabase));
        result.put(databaseName.toLowerCase(), changedDatabase);
        return result;
    }
    
    private MetaDataContexts newMetaDataContexts(final ShardingSphereMetaData metaData) {
        return new MetaDataContexts(metaDataContexts.get().getPersistService(), metaData);
    }
    
    private Map<String, ShardingSphereSchema> newShardingSphereSchemas(final ShardingSphereDatabase database) {
        Map<String, ShardingSphereSchema> result = new LinkedHashMap<>(database.getSchemas().size(), 1);
        database.getSchemas().forEach((key, value) -> result.put(key, new ShardingSphereSchema(value.getTables(),
                metaDataContexts.get().getPersistService().getDatabaseMetaDataService().getViewMetaDataPersistService().load(database.getName(), key))));
        return result;
    }
    
    /**
     * Create new ShardingSphere database.
     * 
     * @param originalDatabase original database
     * @return ShardingSphere databases
     */
    public synchronized Map<String, ShardingSphereDatabase> newShardingSphereDatabase(final ShardingSphereDatabase originalDatabase) {
        return Collections.singletonMap(originalDatabase.getName().toLowerCase(), new ShardingSphereDatabase(originalDatabase.getName(),
                originalDatabase.getProtocolType(), originalDatabase.getResourceMetaData(), originalDatabase.getRuleMetaData(),
                metaDataContexts.get().getPersistService().getDatabaseMetaDataService().loadSchemas(originalDatabase.getName())));
    }
    
    /**
     * Alter global rule configuration.
     * 
     * @param ruleConfigs global rule configuration
     */
    @SuppressWarnings("rawtypes")
    public synchronized void alterGlobalRuleConfiguration(final Collection<RuleConfiguration> ruleConfigs) {
        if (ruleConfigs.isEmpty()) {
            return;
        }
        Collection<ResourceHeldRule> staleResourceHeldRules = metaDataContexts.get().getMetaData().getGlobalRuleMetaData().findRules(ResourceHeldRule.class);
        staleResourceHeldRules.forEach(ResourceHeldRule::closeStaleResource);
        ShardingSphereRuleMetaData toBeChangedGlobalRuleMetaData = new ShardingSphereRuleMetaData(
                GlobalRulesBuilder.buildRules(ruleConfigs, metaDataContexts.get().getMetaData().getDatabases(), metaDataContexts.get().getMetaData().getProps()));
        ShardingSphereMetaData toBeChangedMetaData = new ShardingSphereMetaData(
                metaDataContexts.get().getMetaData().getDatabases(), toBeChangedGlobalRuleMetaData, metaDataContexts.get().getMetaData().getProps());
        metaDataContexts.set(newMetaDataContexts(toBeChangedMetaData));
    }
    
    /**
     * Alter properties.
     * 
     * @param props properties to be altered
     */
    public synchronized void alterProperties(final Properties props) {
        ShardingSphereMetaData toBeChangedMetaData = new ShardingSphereMetaData(
                metaDataContexts.get().getMetaData().getDatabases(), metaDataContexts.get().getMetaData().getGlobalRuleMetaData(), new ConfigurationProperties(props));
        metaDataContexts.set(newMetaDataContexts(toBeChangedMetaData));
    }
    
    /**
     * Reload database meta data from governance center.
     * 
     * @param databaseName to be reloaded database name
     */
    public synchronized void reloadDatabaseMetaData(final String databaseName) {
        try {
            ShardingSphereResourceMetaData currentResourceMetaData = metaDataContexts.get().getMetaData().getDatabase(databaseName).getResourceMetaData();
            Map<String, DataSourceProperties> dataSourceProps = metaDataContexts.get().getPersistService().getDataSourceService().load(databaseName);
            SwitchingResource switchingResource = new ResourceSwitchManager().createByAlterDataSourceProps(currentResourceMetaData, dataSourceProps);
            metaDataContexts.get().getMetaData().getDatabases().putAll(renewDatabase(metaDataContexts.get().getMetaData().getDatabase(databaseName), switchingResource));
            MetaDataContexts reloadedMetaDataContexts = createMetaDataContexts(databaseName, switchingResource);
            deletedSchemaNames(databaseName, reloadedMetaDataContexts.getMetaData().getDatabase(databaseName), metaDataContexts.get().getMetaData().getDatabase(databaseName));
            metaDataContexts.set(reloadedMetaDataContexts);
            metaDataContexts.get().getMetaData().getDatabases().values().forEach(each -> each.getSchemas()
                    .forEach((schemaName, schema) -> metaDataContexts.get().getPersistService().getDatabaseMetaDataService().compareAndPersist(each.getName(), schemaName, schema)));
            switchingResource.closeStaleDataSources();
        } catch (final SQLException ex) {
            log.error("Reload database meta data: {} failed", databaseName, ex);
        }
    }
    
    /**
     * Delete schema names.
     * 
     * @param databaseName database name
     * @param reloadDatabase reload database
     * @param currentDatabase current database
     */
    public synchronized void deletedSchemaNames(final String databaseName, final ShardingSphereDatabase reloadDatabase, final ShardingSphereDatabase currentDatabase) {
        SchemaManager.getToBeDeletedSchemaNames(reloadDatabase.getSchemas(), currentDatabase.getSchemas()).keySet()
                .forEach(each -> metaDataContexts.get().getPersistService().getDatabaseMetaDataService().dropSchema(databaseName, each));
    }
    
    /**
     * Reload schema.
     * 
     * @param databaseName database name
     * @param schemaName to be reloaded schema name
     * @param dataSourceName data source name
     */
    public synchronized void reloadSchema(final String databaseName, final String schemaName, final String dataSourceName) {
        try {
            ShardingSphereSchema reloadedSchema = loadSchema(databaseName, schemaName, dataSourceName);
            if (reloadedSchema.getTables().isEmpty()) {
                metaDataContexts.get().getMetaData().getDatabase(databaseName).removeSchema(schemaName);
                metaDataContexts.get().getPersistService().getDatabaseMetaDataService().dropSchema(metaDataContexts.get().getMetaData().getActualDatabaseName(databaseName), schemaName);
            } else {
                metaDataContexts.get().getMetaData().getDatabase(databaseName).putSchema(schemaName, reloadedSchema);
                metaDataContexts.get().getPersistService().getDatabaseMetaDataService()
                        .compareAndPersist(metaDataContexts.get().getMetaData().getActualDatabaseName(databaseName), schemaName, reloadedSchema);
            }
        } catch (final SQLException ex) {
            log.error("Reload meta data of database: {} schema: {} with data source: {} failed", databaseName, schemaName, dataSourceName, ex);
        }
    }
    
    private ShardingSphereSchema loadSchema(final String databaseName, final String schemaName, final String dataSourceName) throws SQLException {
        ShardingSphereDatabase database = metaDataContexts.get().getMetaData().getDatabase(databaseName);
        database.reloadRules(MutableDataNodeRule.class);
        GenericSchemaBuilderMaterial material = new GenericSchemaBuilderMaterial(database.getProtocolType(), database.getResourceMetaData().getStorageTypes(),
                Collections.singletonMap(dataSourceName, database.getResourceMetaData().getDataSources().get(dataSourceName)),
                database.getRuleMetaData().getRules(), metaDataContexts.get().getMetaData().getProps(), schemaName);
        ShardingSphereSchema result = GenericSchemaBuilder.build(material).get(schemaName);
        result.getViews().putAll(metaDataContexts.get().getPersistService().getDatabaseMetaDataService().getViewMetaDataPersistService().load(database.getName(), schemaName));
        return result;
    }
    
    /**
     * Reload table.
     * 
     * @param databaseName database name
     * @param schemaName schema name
     * @param tableName to be reloaded table name
     */
    public synchronized void reloadTable(final String databaseName, final String schemaName, final String tableName) {
        Map<String, DataSource> dataSourceMap = metaDataContexts.get().getMetaData().getDatabase(databaseName).getResourceMetaData().getDataSources();
        try {
            reloadTable(databaseName, schemaName, tableName, dataSourceMap);
        } catch (final SQLException ex) {
            log.error("Reload table: {} meta data of database: {} schema: {} failed", tableName, databaseName, schemaName, ex);
        }
    }
    
    /**
     * Reload table from single data source.
     * 
     * @param databaseName database name
     * @param schemaName schema name
     * @param dataSourceName data source name
     * @param tableName to be reloaded table name
     */
    public synchronized void reloadTable(final String databaseName, final String schemaName, final String dataSourceName, final String tableName) {
        Map<String, DataSource> dataSourceMap = Collections.singletonMap(
                dataSourceName, metaDataContexts.get().getMetaData().getDatabase(databaseName).getResourceMetaData().getDataSources().get(dataSourceName));
        try {
            reloadTable(databaseName, schemaName, tableName, dataSourceMap);
        } catch (final SQLException ex) {
            log.error("Reload table: {} meta data of database: {} schema: {} with data source: {} failed", tableName, databaseName, schemaName, dataSourceName, ex);
        }
    }
    
    private synchronized void reloadTable(final String databaseName, final String schemaName, final String tableName, final Map<String, DataSource> dataSourceMap) throws SQLException {
        ShardingSphereDatabase database = metaDataContexts.get().getMetaData().getDatabase(databaseName);
        GenericSchemaBuilderMaterial material = new GenericSchemaBuilderMaterial(database.getProtocolType(),
                database.getResourceMetaData().getStorageTypes(), dataSourceMap, database.getRuleMetaData().getRules(), metaDataContexts.get().getMetaData().getProps(), schemaName);
        ShardingSphereSchema schema = GenericSchemaBuilder.build(Collections.singletonList(tableName), material).getOrDefault(schemaName, new ShardingSphereSchema());
        if (schema.containsTable(tableName)) {
            alterTable(databaseName, schemaName, schema.getTable(tableName));
        } else {
            dropTable(databaseName, schemaName, tableName);
        }
        metaDataContexts.get().getPersistService().getDatabaseMetaDataService().compareAndPersist(database.getName(), schemaName, database.getSchema(schemaName));
    }
    
    /**
     * Add ShardingSphere database data.
     * 
     * @param databaseName database name
     */
    public synchronized void addShardingSphereDatabaseData(final String databaseName) {
        if (metaDataContexts.get().getShardingSphereData().containsDatabase(databaseName)) {
            return;
        }
        metaDataContexts.get().getShardingSphereData().putDatabase(databaseName, new ShardingSphereDatabaseData());
    }
    
    /**
     * Drop ShardingSphere data database.
     * 
     * @param databaseName database name
     */
    public synchronized void dropShardingSphereDatabaseData(final String databaseName) {
        if (!metaDataContexts.get().getShardingSphereData().containsDatabase(databaseName)) {
            return;
        }
        metaDataContexts.get().getShardingSphereData().dropDatabase(databaseName);
    }
    
    /**
     * Add ShardingSphere schema data.
     * 
     * @param databaseName database name
     * @param schemaName schema name
     */
    public synchronized void addShardingSphereSchemaData(final String databaseName, final String schemaName) {
        if (metaDataContexts.get().getShardingSphereData().getDatabase(databaseName).containsSchema(schemaName)) {
            return;
        }
        metaDataContexts.get().getShardingSphereData().getDatabase(databaseName).putSchema(schemaName, new ShardingSphereSchemaData());
    }
    
    /**
     * Drop ShardingSphere schema data.
     * 
     * @param databaseName database name
     * @param schemaName schema name
     */
    public synchronized void dropShardingSphereSchemaData(final String databaseName, final String schemaName) {
        ShardingSphereDatabaseData databaseData = metaDataContexts.get().getShardingSphereData().getDatabase(databaseName);
        if (null == databaseData || !databaseData.containsSchema(schemaName)) {
            return;
        }
        databaseData.removeSchema(schemaName);
    }
    
    /**
     * Add ShardingSphere table data.
     * 
     * @param databaseName database name
     * @param schemaName schema name
     * @param tableName table name
     */
    public synchronized void addShardingSphereTableData(final String databaseName, final String schemaName, final String tableName) {
        if (!metaDataContexts.get().getShardingSphereData().containsDatabase(databaseName) || !metaDataContexts.get().getShardingSphereData().getDatabase(databaseName).containsSchema(schemaName)) {
            return;
        }
        if (metaDataContexts.get().getShardingSphereData().getDatabase(databaseName).getSchema(schemaName).containsTable(tableName)) {
            return;
        }
        metaDataContexts.get().getShardingSphereData().getDatabase(databaseName).getSchema(schemaName).putTable(tableName, new ShardingSphereTableData(tableName));
    }
    
    /**
     * Drop ShardingSphere table data.
     * 
     * @param databaseName database name
     * @param schemaName schema name
     * @param tableName table name
     */
    public synchronized void dropShardingSphereTableData(final String databaseName, final String schemaName, final String tableName) {
        if (!metaDataContexts.get().getShardingSphereData().containsDatabase(databaseName) || !metaDataContexts.get().getShardingSphereData().getDatabase(databaseName).containsSchema(schemaName)) {
            return;
        }
        metaDataContexts.get().getShardingSphereData().getDatabase(databaseName).getSchema(schemaName).removeTable(tableName);
    }
    
    /**
     * Alter ShardingSphere row data.
     * 
     * @param databaseName database name
     * @param schemaName schema name
     * @param tableName table name
     * @param yamlRowData yaml row data
     */
    public synchronized void alterShardingSphereRowData(final String databaseName, final String schemaName, final String tableName, final YamlShardingSphereRowData yamlRowData) {
        if (!metaDataContexts.get().getShardingSphereData().containsDatabase(databaseName) || !metaDataContexts.get().getShardingSphereData().getDatabase(databaseName).containsSchema(schemaName)
                || !metaDataContexts.get().getShardingSphereData().getDatabase(databaseName).getSchema(schemaName).containsTable(tableName)) {
            return;
        }
        if (!metaDataContexts.get().getMetaData().containsDatabase(databaseName) || !metaDataContexts.get().getMetaData().getDatabase(databaseName).containsSchema(schemaName)
                || !metaDataContexts.get().getMetaData().getDatabase(databaseName).getSchema(schemaName).containsTable(tableName)) {
            return;
        }
        ShardingSphereTableData tableData = metaDataContexts.get().getShardingSphereData().getDatabase(databaseName).getSchema(schemaName).getTable(tableName);
        List<ShardingSphereColumn> columns = new ArrayList<>(metaDataContexts.get().getMetaData().getDatabase(databaseName).getSchema(schemaName).getTable(tableName).getColumns());
        tableData.getRows().add(new YamlShardingSphereRowDataSwapper(columns).swapToObject(yamlRowData));
    }
    
    /**
     * Delete ShardingSphere row data.
     * 
     * @param databaseName database name
     * @param schemaName schema name
     * @param tableName table name
     * @param uniqueKey row uniqueKey
     */
    public synchronized void deleteShardingSphereRowData(final String databaseName, final String schemaName, final String tableName, final String uniqueKey) {
        if (!metaDataContexts.get().getShardingSphereData().containsDatabase(databaseName) || !metaDataContexts.get().getShardingSphereData().getDatabase(databaseName).containsSchema(schemaName)
                || !metaDataContexts.get().getShardingSphereData().getDatabase(databaseName).getSchema(schemaName).containsTable(tableName)) {
            return;
        }
        metaDataContexts.get().getShardingSphereData().getDatabase(databaseName).getSchema(schemaName).getTable(tableName).getRows().removeIf(each -> uniqueKey.equals(each.getUniqueKey()));
    }
    
    /**
     * Update cluster state.
     * 
     * @param status status
     */
    public void updateClusterState(final String status) {
        try {
            clusterStateContext.switchState(ClusterState.valueOf(status));
        } catch (final IllegalArgumentException ignore) {
        }
    }
    
    @Override
    public void close() {
        executorEngine.close();
        metaDataContexts.get().close();
    }
}<|MERGE_RESOLUTION|>--- conflicted
+++ resolved
@@ -204,21 +204,13 @@
     
     private synchronized void dropTable(final String databaseName, final String schemaName, final String toBeDeletedTableName) {
         metaDataContexts.get().getMetaData().getDatabase(databaseName).getSchema(schemaName).removeTable(toBeDeletedTableName);
-<<<<<<< HEAD
-        metaDataContexts.get().getMetaData().getDatabase(databaseName).getRuleMetaData().getRules().stream().filter(each -> each instanceof MutableDataNodeRule).findFirst()
-=======
         metaDataContexts.get().getMetaData().getDatabase(databaseName).getRuleMetaData().getRules().stream().filter(MutableDataNodeRule.class::isInstance).findFirst()
->>>>>>> f76ec219
                 .ifPresent(optional -> ((MutableDataNodeRule) optional).remove(schemaName, toBeDeletedTableName));
     }
     
     private synchronized void dropView(final String databaseName, final String schemaName, final String toBeDeletedViewName) {
         metaDataContexts.get().getMetaData().getDatabase(databaseName).getSchema(schemaName).removeView(toBeDeletedViewName);
-<<<<<<< HEAD
-        metaDataContexts.get().getMetaData().getDatabase(databaseName).getRuleMetaData().getRules().stream().filter(each -> each instanceof MutableDataNodeRule).findFirst()
-=======
         metaDataContexts.get().getMetaData().getDatabase(databaseName).getRuleMetaData().getRules().stream().filter(MutableDataNodeRule.class::isInstance).findFirst()
->>>>>>> f76ec219
                 .ifPresent(optional -> ((MutableDataNodeRule) optional).remove(schemaName, toBeDeletedViewName));
     }
     
