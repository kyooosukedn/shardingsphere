--- conflicted
+++ resolved
@@ -58,11 +58,7 @@
         return !isAllTablesInSameDataSource;
     }
     
-<<<<<<< HEAD
-    private Collection<QualifiedTable> getSingleTableNames(final SQLStatementContext<?> sqlStatementContext, final ShardingSphereDatabase database, final SingleRule rule) {
-=======
     private Collection<QualifiedTable> getSingleTableNames(final SQLStatementContext sqlStatementContext, final ShardingSphereDatabase database, final SingleRule rule) {
->>>>>>> f76ec219
         DatabaseType databaseType = sqlStatementContext.getDatabaseType();
         Collection<QualifiedTable> result = getQualifiedTables(database, databaseType, sqlStatementContext.getTablesContext().getTables());
         if (result.isEmpty() && sqlStatementContext instanceof IndexAvailable) {
