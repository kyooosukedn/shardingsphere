/*
 * Licensed to the Apache Software Foundation (ASF) under one or more
 * contributor license agreements.  See the NOTICE file distributed with
 * this work for additional information regarding copyright ownership.
 * The ASF licenses this file to You under the Apache License, Version 2.0
 * (the "License"); you may not use this file except in compliance with
 * the License.  You may obtain a copy of the License at
 *
 *     http://www.apache.org/licenses/LICENSE-2.0
 *
 * Unless required by applicable law or agreed to in writing, software
 * distributed under the License is distributed on an "AS IS" BASIS,
 * WITHOUT WARRANTIES OR CONDITIONS OF ANY KIND, either express or implied.
 * See the License for the specific language governing permissions and
 * limitations under the License.
 */

package org.apache.shardingsphere.data.pipeline.cdc.handler;

import com.google.common.base.Strings;
import io.netty.channel.Channel;
import io.netty.channel.ChannelId;
import lombok.extern.slf4j.Slf4j;
import org.apache.shardingsphere.data.pipeline.api.context.PipelineJobItemContext;
import org.apache.shardingsphere.data.pipeline.api.ingest.record.DataRecord;
import org.apache.shardingsphere.data.pipeline.cdc.api.impl.CDCJobAPI;
import org.apache.shardingsphere.data.pipeline.cdc.api.pojo.StreamDataParameter;
import org.apache.shardingsphere.data.pipeline.cdc.config.job.CDCJobConfiguration;
import org.apache.shardingsphere.data.pipeline.cdc.constant.CDCSinkType;
import org.apache.shardingsphere.data.pipeline.cdc.context.CDCConnectionContext;
import org.apache.shardingsphere.data.pipeline.cdc.context.job.CDCJobItemContext;
import org.apache.shardingsphere.data.pipeline.cdc.core.ack.CDCAckHolder;
import org.apache.shardingsphere.data.pipeline.cdc.core.connector.SocketSinkImporterConnector;
import org.apache.shardingsphere.data.pipeline.cdc.exception.CDCExceptionWrapper;
import org.apache.shardingsphere.data.pipeline.cdc.exception.CDCServerException;
import org.apache.shardingsphere.data.pipeline.cdc.exception.NotFindStreamDataSourceTableException;
import org.apache.shardingsphere.data.pipeline.cdc.generator.CDCResponseGenerator;
import org.apache.shardingsphere.data.pipeline.cdc.generator.DataRecordComparatorGenerator;
import org.apache.shardingsphere.data.pipeline.cdc.protocol.request.AckStreamingRequestBody;
import org.apache.shardingsphere.data.pipeline.cdc.protocol.request.StreamDataRequestBody;
import org.apache.shardingsphere.data.pipeline.cdc.protocol.request.StreamDataRequestBody.SchemaTable;
import org.apache.shardingsphere.data.pipeline.cdc.protocol.response.CDCResponse;
import org.apache.shardingsphere.data.pipeline.cdc.protocol.response.StreamDataResult;
import org.apache.shardingsphere.data.pipeline.cdc.util.CDCSchemaTableUtils;
import org.apache.shardingsphere.data.pipeline.core.context.PipelineContextManager;
import org.apache.shardingsphere.data.pipeline.core.exception.job.PipelineJobNotFoundException;
import org.apache.shardingsphere.data.pipeline.core.exception.metadata.NoAnyRuleExistsException;
import org.apache.shardingsphere.data.pipeline.core.exception.param.PipelineInvalidParameterException;
import org.apache.shardingsphere.data.pipeline.core.job.PipelineJobCenter;
import org.apache.shardingsphere.infra.database.type.dialect.OpenGaussDatabaseType;
import org.apache.shardingsphere.infra.datanode.DataNode;
import org.apache.shardingsphere.infra.metadata.database.ShardingSphereDatabase;
import org.apache.shardingsphere.infra.util.exception.ShardingSpherePreconditions;
import org.apache.shardingsphere.sharding.rule.ShardingRule;
import org.apache.shardingsphere.single.rule.SingleRule;

import java.sql.SQLException;
import java.util.ArrayList;
import java.util.Collection;
import java.util.Comparator;
import java.util.HashMap;
import java.util.HashSet;
import java.util.LinkedList;
import java.util.List;
import java.util.Map;
import java.util.Optional;
import java.util.Properties;
import java.util.Set;
import java.util.stream.Collectors;

/**
 * CDC backend handler.
 */
@Slf4j
public final class CDCBackendHandler {
    
    private final CDCJobAPI jobAPI = new CDCJobAPI();
    
    /**
     * Get database name by job ID.
     *
     * @param jobId job ID
     * @return database
     */
    public String getDatabaseNameByJobId(final String jobId) {
        return jobAPI.getJobConfiguration(jobId).getDatabaseName();
    }
    
    /**
     * Stream data.
     *
     * @param requestId request ID
     * @param requestBody stream data request body
     * @param connectionContext connection context
     * @param channel channel
     * @return CDC response
     */
    public CDCResponse streamData(final String requestId, final StreamDataRequestBody requestBody, final CDCConnectionContext connectionContext, final Channel channel) {
        ShardingSphereDatabase database = PipelineContextManager.getProxyContext().getContextManager().getMetaDataContexts().getMetaData().getDatabase(requestBody.getDatabase());
        ShardingSpherePreconditions.checkNotNull(database, () -> new CDCExceptionWrapper(requestId, new CDCServerException(String.format("%s database is not exists", requestBody.getDatabase()))));
        Map<String, Set<String>> schemaTableNameMap;
        Collection<String> tableNames;
        Set<String> schemaTableNames = new HashSet<>();
        if (database.getProtocolType().isSchemaAvailable()) {
            schemaTableNameMap = CDCSchemaTableUtils.parseTableExpressionWithSchema(database, requestBody.getSourceSchemaTableList());
            // TODO if different schema have same table names, table name may be overwritten, because the table name at sharding rule not contain schema.
            tableNames = schemaTableNameMap.values().stream().flatMap(Collection::stream).collect(Collectors.toList());
            schemaTableNameMap.forEach((k, v) -> v.forEach(tableName -> schemaTableNames.add(k.isEmpty() ? tableName : String.join(".", k, tableName))));
        } else {
            schemaTableNames.addAll(CDCSchemaTableUtils.parseTableExpressionWithoutSchema(database, requestBody.getSourceSchemaTableList().stream().map(SchemaTable::getTable)
                    .collect(Collectors.toList())));
            tableNames = schemaTableNames;
        }
        ShardingSpherePreconditions.checkState(!tableNames.isEmpty(), () -> new CDCExceptionWrapper(requestId, new NotFindStreamDataSourceTableException()));
        Map<String, List<DataNode>> actualDataNodesMap = buildDataNodesMap(database, tableNames);
        ShardingSpherePreconditions.checkState(!actualDataNodesMap.isEmpty(), () -> new PipelineInvalidParameterException(String.format("Not find table %s", tableNames)));
        boolean decodeWithTx = database.getProtocolType() instanceof OpenGaussDatabaseType;
        StreamDataParameter parameter = new StreamDataParameter(requestBody.getDatabase(), new LinkedList<>(schemaTableNames), requestBody.getFull(), actualDataNodesMap, decodeWithTx);
        String jobId = jobAPI.createJob(parameter, CDCSinkType.SOCKET, new Properties());
        connectionContext.setJobId(jobId);
        startStreaming(jobId, connectionContext, channel);
        return CDCResponseGenerator.succeedBuilder(requestId).setStreamDataResult(StreamDataResult.newBuilder().setStreamingId(jobId).build()).build();
    }
    
    private Map<String, List<DataNode>> buildDataNodesMap(final ShardingSphereDatabase database, final Collection<String> tableNames) {
        Map<String, List<DataNode>> result = new HashMap<>();
        Optional<ShardingRule> shardingRule = database.getRuleMetaData().findSingleRule(ShardingRule.class);
        Optional<SingleRule> singleRule = database.getRuleMetaData().findSingleRule(SingleRule.class);
        if (!shardingRule.isPresent() && !singleRule.isPresent()) {
            throw new NoAnyRuleExistsException(database.getName());
        }
        // TODO support virtual data source name
        for (String each : tableNames) {
            if (singleRule.isPresent() && singleRule.get().getAllDataNodes().containsKey(each)) {
                result.put(each, new ArrayList<>(singleRule.get().getAllDataNodes().get(each)));
                continue;
            }
            shardingRule.flatMap(value -> value.findTableRule(each)).ifPresent(rule -> result.put(each, rule.getActualDataNodes()));
        }
        return result;
    }
    
    /**
     * Start streaming.
     *
     * @param jobId job ID
     * @param channel channel
     * @param connectionContext connection context
     */
    public void startStreaming(final String jobId, final CDCConnectionContext connectionContext, final Channel channel) {
        CDCJobConfiguration cdcJobConfig = jobAPI.getJobConfiguration(jobId);
        ShardingSpherePreconditions.checkNotNull(cdcJobConfig, () -> new PipelineJobNotFoundException(jobId));
        if (PipelineJobCenter.isJobExisting(jobId)) {
            PipelineJobCenter.stop(jobId);
        }
        ShardingSphereDatabase database = PipelineContextManager.getProxyContext().getContextManager().getMetaDataContexts().getMetaData().getDatabase(cdcJobConfig.getDatabaseName());
        Comparator<DataRecord> dataRecordComparator = cdcJobConfig.isDecodeWithTX()
                ? DataRecordComparatorGenerator.generatorIncrementalComparator(database.getProtocolType())
                : null;
        jobAPI.startJob(jobId, new SocketSinkImporterConnector(channel, database, cdcJobConfig.getJobShardingCount(), cdcJobConfig.getSchemaTableNames(), dataRecordComparator));
        connectionContext.setJobId(jobId);
    }
    
    /**
     * Stop streaming.
     *
<<<<<<< HEAD
     * @param jobId job id
     * @param channelId channel id
=======
     * @param jobId job ID
     * @param channelId channel ID
>>>>>>> f76ec219
     */
    public void stopStreaming(final String jobId, final ChannelId channelId) {
        if (Strings.isNullOrEmpty(jobId)) {
            log.warn("job id is null or empty, ignored");
            return;
        }
        List<Integer> shardingItems = new ArrayList<>(PipelineJobCenter.getShardingItems(jobId));
        if (shardingItems.isEmpty()) {
            return;
        }
        Optional<PipelineJobItemContext> jobItemContext = PipelineJobCenter.getJobItemContext(jobId, shardingItems.get(0));
        if (!jobItemContext.isPresent()) {
            return;
        }
        CDCJobItemContext cdcJobItemContext = (CDCJobItemContext) jobItemContext.get();
        if (cdcJobItemContext.getImporterConnector() instanceof SocketSinkImporterConnector) {
            Channel channel = (Channel) cdcJobItemContext.getImporterConnector().getConnector();
            if (channelId.equals(channel.id())) {
                log.info("close CDC job, channel id: {}", channelId);
                PipelineJobCenter.stop(jobId);
                jobAPI.updateJobConfigurationDisabled(jobId, true);
            }
        }
    }
    
    /**
     * Rollback streaming.
     *
     * @param jobId job ID
     * @throws SQLException SQL exception
     */
    public void rollbackStreaming(final String jobId) throws SQLException {
        jobAPI.rollback(jobId);
    }
    
    /**
     * Commit streaming.
     *
     * @param jobId job ID
     */
    public void commitStreaming(final String jobId) {
        jobAPI.commit(jobId);
    }
    
    /**
     * Process ack.
     *
     * @param requestBody request body
     */
    public void processAck(final AckStreamingRequestBody requestBody) {
        CDCAckHolder.getInstance().ack(requestBody.getAckId());
    }
}<|MERGE_RESOLUTION|>--- conflicted
+++ resolved
@@ -164,13 +164,8 @@
     /**
      * Stop streaming.
      *
-<<<<<<< HEAD
-     * @param jobId job id
-     * @param channelId channel id
-=======
      * @param jobId job ID
      * @param channelId channel ID
->>>>>>> f76ec219
      */
     public void stopStreaming(final String jobId, final ChannelId channelId) {
         if (Strings.isNullOrEmpty(jobId)) {
