/*
 * Licensed to the Apache Software Foundation (ASF) under one or more
 * contributor license agreements.  See the NOTICE file distributed with
 * this work for additional information regarding copyright ownership.
 * The ASF licenses this file to You under the Apache License, Version 2.0
 * (the "License"); you may not use this file except in compliance with
 * the License.  You may obtain a copy of the License at
 *
 *     http://www.apache.org/licenses/LICENSE-2.0
 *
 * Unless required by applicable law or agreed to in writing, software
 * distributed under the License is distributed on an "AS IS" BASIS,
 * WITHOUT WARRANTIES OR CONDITIONS OF ANY KIND, either express or implied.
 * See the License for the specific language governing permissions and
 * limitations under the License.
 */

package org.apache.shardingsphere.data.pipeline.cdc.api.impl;

import com.google.common.base.Joiner;
import com.google.common.base.Strings;
import lombok.extern.slf4j.Slf4j;
import org.apache.commons.codec.digest.DigestUtils;
import org.apache.shardingsphere.data.pipeline.api.check.consistency.PipelineDataConsistencyChecker;
import org.apache.shardingsphere.data.pipeline.api.config.ImporterConfiguration;
import org.apache.shardingsphere.data.pipeline.api.config.TableNameSchemaNameMapping;
import org.apache.shardingsphere.data.pipeline.api.config.ingest.DumperConfiguration;
import org.apache.shardingsphere.data.pipeline.api.config.job.PipelineJobConfiguration;
import org.apache.shardingsphere.data.pipeline.api.config.job.yaml.YamlPipelineJobConfiguration;
import org.apache.shardingsphere.data.pipeline.api.config.process.PipelineProcessConfiguration;
import org.apache.shardingsphere.data.pipeline.api.datanode.JobDataNodeEntry;
import org.apache.shardingsphere.data.pipeline.api.datanode.JobDataNodeLine;
import org.apache.shardingsphere.data.pipeline.api.datasource.PipelineDataSourceManager;
import org.apache.shardingsphere.data.pipeline.api.datasource.config.PipelineDataSourceConfiguration;
import org.apache.shardingsphere.data.pipeline.api.datasource.config.PipelineDataSourceConfigurationFactory;
import org.apache.shardingsphere.data.pipeline.api.datasource.config.impl.ShardingSpherePipelineDataSourceConfiguration;
import org.apache.shardingsphere.data.pipeline.api.datasource.config.impl.StandardPipelineDataSourceConfiguration;
import org.apache.shardingsphere.data.pipeline.api.datasource.config.yaml.YamlPipelineDataSourceConfigurationSwapper;
import org.apache.shardingsphere.data.pipeline.api.job.PipelineJobId;
import org.apache.shardingsphere.data.pipeline.api.job.progress.InventoryIncrementalJobItemProgress;
import org.apache.shardingsphere.data.pipeline.api.job.progress.JobItemIncrementalTasksProgress;
import org.apache.shardingsphere.data.pipeline.api.metadata.ActualTableName;
import org.apache.shardingsphere.data.pipeline.api.metadata.LogicTableName;
import org.apache.shardingsphere.data.pipeline.api.pojo.PipelineJobMetaData;
import org.apache.shardingsphere.data.pipeline.api.pojo.TableBasedPipelineJobInfo;
import org.apache.shardingsphere.data.pipeline.api.task.progress.IncrementalTaskProgress;
import org.apache.shardingsphere.data.pipeline.cdc.api.job.type.CDCJobType;
import org.apache.shardingsphere.data.pipeline.cdc.api.pojo.StreamDataParameter;
import org.apache.shardingsphere.data.pipeline.cdc.config.job.CDCJobConfiguration;
import org.apache.shardingsphere.data.pipeline.cdc.config.task.CDCTaskConfiguration;
import org.apache.shardingsphere.data.pipeline.cdc.constant.CDCSinkType;
import org.apache.shardingsphere.data.pipeline.cdc.context.CDCProcessContext;
import org.apache.shardingsphere.data.pipeline.cdc.core.job.CDCJob;
import org.apache.shardingsphere.data.pipeline.cdc.core.job.CDCJobId;
import org.apache.shardingsphere.data.pipeline.cdc.yaml.job.YamlCDCJobConfiguration;
import org.apache.shardingsphere.data.pipeline.cdc.yaml.job.YamlCDCJobConfiguration.YamlSinkConfiguration;
import org.apache.shardingsphere.data.pipeline.cdc.yaml.job.YamlCDCJobConfigurationSwapper;
import org.apache.shardingsphere.data.pipeline.core.api.GovernanceRepositoryAPI;
import org.apache.shardingsphere.data.pipeline.core.api.PipelineAPIFactory;
import org.apache.shardingsphere.data.pipeline.core.api.impl.AbstractInventoryIncrementalJobAPIImpl;
import org.apache.shardingsphere.data.pipeline.core.check.consistency.ConsistencyCheckJobItemProgressContext;
import org.apache.shardingsphere.data.pipeline.core.context.InventoryIncrementalProcessContext;
import org.apache.shardingsphere.data.pipeline.core.context.PipelineContextKey;
import org.apache.shardingsphere.data.pipeline.core.context.PipelineContextManager;
import org.apache.shardingsphere.data.pipeline.core.datasource.DefaultPipelineDataSourceManager;
import org.apache.shardingsphere.data.pipeline.core.exception.job.PipelineJobCreationWithInvalidShardingCountException;
import org.apache.shardingsphere.data.pipeline.core.exception.job.PrepareJobWithGetBinlogPositionException;
import org.apache.shardingsphere.data.pipeline.core.job.PipelineJobCenter;
import org.apache.shardingsphere.data.pipeline.core.job.PipelineJobIdUtils;
import org.apache.shardingsphere.data.pipeline.core.metadata.node.PipelineMetaDataNode;
import org.apache.shardingsphere.data.pipeline.core.prepare.PipelineJobPreparerUtils;
import org.apache.shardingsphere.data.pipeline.core.sharding.ShardingColumnsExtractor;
import org.apache.shardingsphere.data.pipeline.core.util.JobDataNodeLineConvertUtils;
import org.apache.shardingsphere.data.pipeline.spi.importer.connector.ImporterConnector;
import org.apache.shardingsphere.data.pipeline.spi.job.JobType;
import org.apache.shardingsphere.data.pipeline.spi.ratelimit.JobRateLimitAlgorithm;
import org.apache.shardingsphere.elasticjob.infra.pojo.JobConfigurationPOJO;
import org.apache.shardingsphere.elasticjob.lite.api.bootstrap.impl.OneOffJobBootstrap;
import org.apache.shardingsphere.infra.datasource.props.DataSourcePropertiesCreator;
import org.apache.shardingsphere.infra.metadata.database.ShardingSphereDatabase;
import org.apache.shardingsphere.infra.util.exception.ShardingSpherePreconditions;
import org.apache.shardingsphere.infra.util.yaml.YamlEngine;
import org.apache.shardingsphere.infra.yaml.config.pojo.YamlRootConfiguration;
import org.apache.shardingsphere.infra.yaml.config.pojo.rule.YamlRuleConfiguration;
import org.apache.shardingsphere.infra.yaml.config.swapper.resource.YamlDataSourceConfigurationSwapper;
import org.apache.shardingsphere.infra.yaml.config.swapper.rule.YamlRuleConfigurationSwapperEngine;

import javax.sql.DataSource;
import java.nio.charset.StandardCharsets;
import java.sql.SQLException;
import java.util.Collection;
import java.util.HashMap;
import java.util.LinkedHashMap;
import java.util.List;
import java.util.Map;
import java.util.Map.Entry;
import java.util.Properties;
import java.util.Set;
import java.util.stream.Collectors;

/**
 * CDC job API.
 */
@Slf4j
public final class CDCJobAPI extends AbstractInventoryIncrementalJobAPIImpl {
    
    private final YamlDataSourceConfigurationSwapper dataSourceConfigSwapper = new YamlDataSourceConfigurationSwapper();
    
    private final YamlRuleConfigurationSwapperEngine ruleConfigSwapperEngine = new YamlRuleConfigurationSwapperEngine();
    
    private final YamlPipelineDataSourceConfigurationSwapper pipelineDataSourceConfigSwapper = new YamlPipelineDataSourceConfigurationSwapper();
    
    /**
     * Create CDC job config.
     *
     * @param param create CDC job param
     * @param sinkType sink type
     * @param sinkProps sink properties
     * @return job id
     */
    public String createJob(final StreamDataParameter param, final CDCSinkType sinkType, final Properties sinkProps) {
        PipelineContextKey contextKey = PipelineContextKey.buildForProxy(param.getDatabaseName());
        YamlCDCJobConfiguration yamlJobConfig = getYamlCDCJobConfiguration(param, sinkType, sinkProps, contextKey);
        extendYamlJobConfiguration(contextKey, yamlJobConfig);
        CDCJobConfiguration jobConfig = new YamlCDCJobConfigurationSwapper().swapToObject(yamlJobConfig);
        ShardingSpherePreconditions.checkState(0 != jobConfig.getJobShardingCount(), () -> new PipelineJobCreationWithInvalidShardingCountException(jobConfig.getJobId()));
        GovernanceRepositoryAPI repositoryAPI = PipelineAPIFactory.getGovernanceRepositoryAPI(PipelineJobIdUtils.parseContextKey(jobConfig.getJobId()));
        String jobConfigKey = PipelineMetaDataNode.getJobConfigPath(jobConfig.getJobId());
        if (repositoryAPI.isExisted(jobConfigKey)) {
            log.warn("CDC job already exists in registry center, ignore, jobConfigKey={}", jobConfigKey);
        } else {
            repositoryAPI.persist(PipelineMetaDataNode.getJobRootPath(jobConfig.getJobId()), getJobClassName());
            JobConfigurationPOJO jobConfigPOJO = convertJobConfiguration(jobConfig);
            jobConfigPOJO.setDisabled(true);
            repositoryAPI.persist(jobConfigKey, YamlEngine.marshal(jobConfigPOJO));
            if (!param.isFull()) {
                initIncrementalPosition(jobConfig);
            }
        }
        return jobConfig.getJobId();
    }
    
<<<<<<< HEAD
    private void initIncrementalPosition(final CDCJobConfiguration jobConfig) {
        PipelineDataSourceManager dataSourceManager = new DefaultPipelineDataSourceManager();
        String jobId = jobConfig.getJobId();
        try {
            for (int i = 0; i < jobConfig.getJobShardingCount(); i++) {
                if (getJobItemProgress(jobId, i).isPresent()) {
                    continue;
                }
                TableNameSchemaNameMapping tableNameSchemaNameMapping = getTableNameSchemaNameMapping(jobConfig.getSchemaTableNames());
                DumperConfiguration dumperConfig = buildDumperConfiguration(jobConfig, i, tableNameSchemaNameMapping);
                InventoryIncrementalJobItemProgress jobItemProgress = new InventoryIncrementalJobItemProgress();
                jobItemProgress.setSourceDatabaseType(jobConfig.getSourceDatabaseType());
                jobItemProgress.setDataSourceName(dumperConfig.getDataSourceName());
                IncrementalTaskProgress incrementalTaskProgress = new IncrementalTaskProgress(PipelineJobPreparerUtils.getIncrementalPosition(null, dumperConfig, dataSourceManager));
                jobItemProgress.setIncremental(new JobItemIncrementalTasksProgress(incrementalTaskProgress));
                PipelineAPIFactory.getGovernanceRepositoryAPI(PipelineJobIdUtils.parseContextKey(jobId)).persistJobItemProgress(jobId, i,
                        YamlEngine.marshal(getJobItemProgressSwapper().swapToYamlConfiguration(jobItemProgress)));
            }
        } catch (final SQLException ex) {
            throw new PrepareJobWithGetBinlogPositionException(jobConfig.getJobId(), ex);
        } finally {
            dataSourceManager.close();
        }
=======
    private YamlCDCJobConfiguration getYamlCDCJobConfiguration(final StreamDataParameter param, final CDCSinkType sinkType, final Properties sinkProps, final PipelineContextKey contextKey) {
        YamlCDCJobConfiguration result = new YamlCDCJobConfiguration();
        result.setDatabaseName(param.getDatabaseName());
        result.setSchemaTableNames(param.getSchemaTableNames());
        result.setFull(param.isFull());
        result.setDecodeWithTX(param.isDecodeWithTX());
        YamlSinkConfiguration sinkConfig = new YamlSinkConfiguration();
        sinkConfig.setSinkType(sinkType.name());
        sinkConfig.setProps(sinkProps);
        result.setSinkConfig(sinkConfig);
        ShardingSphereDatabase database = PipelineContextManager.getContext(contextKey).getContextManager().getMetaDataContexts().getMetaData().getDatabase(param.getDatabaseName());
        result.setDataSourceConfiguration(pipelineDataSourceConfigSwapper.swapToYamlConfiguration(getDataSourceConfiguration(database)));
        List<JobDataNodeLine> jobDataNodeLines = JobDataNodeLineConvertUtils.convertDataNodesToLines(param.getDataNodesMap());
        result.setJobShardingDataNodes(jobDataNodeLines.stream().map(JobDataNodeLine::marshal).collect(Collectors.toList()));
        JobDataNodeLine tableFirstDataNodes = new JobDataNodeLine(param.getDataNodesMap().entrySet().stream()
                .map(each -> new JobDataNodeEntry(each.getKey(), each.getValue().subList(0, 1))).collect(Collectors.toList()));
        result.setTablesFirstDataNodes(tableFirstDataNodes.marshal());
        return result;
>>>>>>> f76ec219
    }
    
    private ShardingSpherePipelineDataSourceConfiguration getDataSourceConfiguration(final ShardingSphereDatabase database) {
        Map<String, Map<String, Object>> dataSourceProps = new HashMap<>();
        for (Entry<String, DataSource> entry : database.getResourceMetaData().getDataSources().entrySet()) {
            dataSourceProps.put(entry.getKey(), dataSourceConfigSwapper.swapToMap(DataSourcePropertiesCreator.create(entry.getValue())));
        }
        YamlRootConfiguration targetRootConfig = new YamlRootConfiguration();
        targetRootConfig.setDatabaseName(database.getName());
        targetRootConfig.setDataSources(dataSourceProps);
        Collection<YamlRuleConfiguration> yamlRuleConfigurations = ruleConfigSwapperEngine.swapToYamlRuleConfigurations(database.getRuleMetaData().getConfigurations());
        targetRootConfig.setRules(yamlRuleConfigurations);
        return new ShardingSpherePipelineDataSourceConfiguration(targetRootConfig);
    }
    
    private void initIncrementalPosition(final CDCJobConfiguration jobConfig) {
        PipelineDataSourceManager dataSourceManager = new DefaultPipelineDataSourceManager();
        String jobId = jobConfig.getJobId();
        try {
            for (int i = 0; i < jobConfig.getJobShardingCount(); i++) {
                if (getJobItemProgress(jobId, i).isPresent()) {
                    continue;
                }
                DumperConfiguration dumperConfig = buildDumperConfiguration(jobConfig, i, getTableNameSchemaNameMapping(jobConfig.getSchemaTableNames()));
                InventoryIncrementalJobItemProgress jobItemProgress = getInventoryIncrementalJobItemProgress(jobConfig, dataSourceManager, dumperConfig);
                PipelineAPIFactory.getGovernanceRepositoryAPI(PipelineJobIdUtils.parseContextKey(jobId)).persistJobItemProgress(
                        jobId, i, YamlEngine.marshal(getJobItemProgressSwapper().swapToYamlConfiguration(jobItemProgress)));
            }
        } catch (final SQLException ex) {
            throw new PrepareJobWithGetBinlogPositionException(jobConfig.getJobId(), ex);
        } finally {
            dataSourceManager.close();
        }
    }
    
    private static InventoryIncrementalJobItemProgress getInventoryIncrementalJobItemProgress(final CDCJobConfiguration jobConfig,
                                                                                              final PipelineDataSourceManager dataSourceManager,
                                                                                              final DumperConfiguration dumperConfig) throws SQLException {
        InventoryIncrementalJobItemProgress result = new InventoryIncrementalJobItemProgress();
        result.setSourceDatabaseType(jobConfig.getSourceDatabaseType());
        result.setDataSourceName(dumperConfig.getDataSourceName());
        IncrementalTaskProgress incrementalTaskProgress = new IncrementalTaskProgress(PipelineJobPreparerUtils.getIncrementalPosition(null, dumperConfig, dataSourceManager));
        result.setIncremental(new JobItemIncrementalTasksProgress(incrementalTaskProgress));
        return result;
    }
    
    /**
     * Start job.
     *
     * @param jobId job id
     * @param importerConnector importer connector
     */
    public void startJob(final String jobId, final ImporterConnector importerConnector) {
        CDCJob job = new CDCJob(jobId, importerConnector);
        PipelineJobCenter.addJob(jobId, job);
        updateJobConfigurationDisabled(jobId, false);
        JobConfigurationPOJO jobConfigPOJO = getElasticJobConfigPOJO(jobId);
        OneOffJobBootstrap oneOffJobBootstrap = new OneOffJobBootstrap(PipelineAPIFactory.getRegistryCenter(PipelineJobIdUtils.parseContextKey(jobId)), job, jobConfigPOJO.toJobConfiguration());
        job.setJobBootstrap(oneOffJobBootstrap);
        oneOffJobBootstrap.execute();
    }
    
    /**
     * Update job configuration disabled.
     *
     * @param jobId job id
     * @param disabled disabled
     */
    public void updateJobConfigurationDisabled(final String jobId, final boolean disabled) {
        JobConfigurationPOJO jobConfigPOJO = getElasticJobConfigPOJO(jobId);
        jobConfigPOJO.setDisabled(disabled);
        if (disabled) {
            jobConfigPOJO.getProps().setProperty("stop_time_millis", String.valueOf(System.currentTimeMillis()));
        } else {
            jobConfigPOJO.getProps().setProperty("start_time_millis", String.valueOf(System.currentTimeMillis()));
            jobConfigPOJO.getProps().remove("stop_time_millis");
        }
        PipelineAPIFactory.getJobConfigurationAPI(PipelineJobIdUtils.parseContextKey(jobConfigPOJO.getJobName())).updateJobConfiguration(jobConfigPOJO);
    }
    
    @Override
    public void extendYamlJobConfiguration(final PipelineContextKey contextKey, final YamlPipelineJobConfiguration yamlJobConfig) {
        YamlCDCJobConfiguration config = (YamlCDCJobConfiguration) yamlJobConfig;
        if (null == yamlJobConfig.getJobId()) {
            config.setJobId(generateJobId(contextKey, config));
        }
        if (Strings.isNullOrEmpty(config.getSourceDatabaseType())) {
            PipelineDataSourceConfiguration sourceDataSourceConfig = PipelineDataSourceConfigurationFactory.newInstance(config.getDataSourceConfiguration().getType(),
                    config.getDataSourceConfiguration().getParameter());
            config.setSourceDatabaseType(sourceDataSourceConfig.getDatabaseType().getType());
        }
    }
    
    private String generateJobId(final PipelineContextKey contextKey, final YamlCDCJobConfiguration config) {
        CDCJobId jobId = new CDCJobId(contextKey, config.getSchemaTableNames(), config.isFull(), config.getSinkConfig().getSinkType());
        return marshalJobId(jobId);
    }
    
    @Override
    protected String marshalJobIdLeftPart(final PipelineJobId pipelineJobId) {
        CDCJobId jobId = (CDCJobId) pipelineJobId;
        String text = Joiner.on('|').join(jobId.getContextKey().getDatabaseName(), jobId.getSchemaTableNames(), jobId.isFull());
        return DigestUtils.md5Hex(text.getBytes(StandardCharsets.UTF_8));
    }
    
    @Override
    public CDCTaskConfiguration buildTaskConfiguration(final PipelineJobConfiguration pipelineJobConfig, final int jobShardingItem, final PipelineProcessConfiguration pipelineProcessConfig) {
        CDCJobConfiguration jobConfig = (CDCJobConfiguration) pipelineJobConfig;
        TableNameSchemaNameMapping tableNameSchemaNameMapping = getTableNameSchemaNameMapping(jobConfig.getSchemaTableNames());
        DumperConfiguration dumperConfig = buildDumperConfiguration(jobConfig, jobShardingItem, tableNameSchemaNameMapping);
        ImporterConfiguration importerConfig = buildImporterConfiguration(jobConfig, pipelineProcessConfig, jobConfig.getSchemaTableNames(), tableNameSchemaNameMapping);
        CDCTaskConfiguration result = new CDCTaskConfiguration(dumperConfig, importerConfig);
        log.debug("buildTaskConfiguration, result={}", result);
        return result;
    }
    
    private TableNameSchemaNameMapping getTableNameSchemaNameMapping(final Collection<String> tableNames) {
        Map<String, String> tableNameSchemaMap = new LinkedHashMap<>();
        for (String each : tableNames) {
            String[] split = each.split("\\.");
            if (split.length > 1) {
                tableNameSchemaMap.put(split[1], split[0]);
            }
        }
        return new TableNameSchemaNameMapping(tableNameSchemaMap);
    }
    
    private DumperConfiguration buildDumperConfiguration(final CDCJobConfiguration jobConfig, final int jobShardingItem, final TableNameSchemaNameMapping tableNameSchemaNameMapping) {
        JobDataNodeLine dataNodeLine = jobConfig.getJobShardingDataNodes().get(jobShardingItem);
        Map<ActualTableName, LogicTableName> tableNameMap = new LinkedHashMap<>();
        dataNodeLine.getEntries().forEach(each -> each.getDataNodes().forEach(node -> tableNameMap.put(new ActualTableName(node.getTableName()), new LogicTableName(each.getLogicTableName()))));
        String dataSourceName = dataNodeLine.getEntries().iterator().next().getDataNodes().iterator().next().getDataSourceName();
        StandardPipelineDataSourceConfiguration actualDataSourceConfig = jobConfig.getDataSourceConfig().getActualDataSourceConfiguration(dataSourceName);
        DumperConfiguration result = new DumperConfiguration();
        result.setJobId(jobConfig.getJobId());
        result.setDataSourceName(dataSourceName);
        result.setDataSourceConfig(actualDataSourceConfig);
        result.setTableNameMap(tableNameMap);
        result.setTableNameSchemaNameMapping(tableNameSchemaNameMapping);
        result.setDecodeWithTX(jobConfig.isDecodeWithTX());
        return result;
    }
    
    private ImporterConfiguration buildImporterConfiguration(final CDCJobConfiguration jobConfig, final PipelineProcessConfiguration pipelineProcessConfig, final Collection<String> schemaTableNames,
                                                             final TableNameSchemaNameMapping tableNameSchemaNameMapping) {
        PipelineDataSourceConfiguration dataSourceConfig = PipelineDataSourceConfigurationFactory.newInstance(jobConfig.getDataSourceConfig().getType(),
                jobConfig.getDataSourceConfig().getParameter());
        CDCProcessContext processContext = new CDCProcessContext(jobConfig.getJobId(), pipelineProcessConfig);
        JobRateLimitAlgorithm writeRateLimitAlgorithm = processContext.getWriteRateLimitAlgorithm();
        int batchSize = pipelineProcessConfig.getWrite().getBatchSize();
        Map<LogicTableName, Set<String>> shardingColumnsMap = new ShardingColumnsExtractor()
                .getShardingColumnsMap(jobConfig.getDataSourceConfig().getRootConfig().getRules(), schemaTableNames.stream().map(LogicTableName::new).collect(Collectors.toSet()));
        return new ImporterConfiguration(dataSourceConfig, shardingColumnsMap, tableNameSchemaNameMapping, batchSize, writeRateLimitAlgorithm, 0, 1);
    }
    
    @Override
    public CDCProcessContext buildPipelineProcessContext(final PipelineJobConfiguration pipelineJobConfig) {
        return new CDCProcessContext(pipelineJobConfig.getJobId(), showProcessConfiguration(PipelineJobIdUtils.parseContextKey(pipelineJobConfig.getJobId())));
    }
    
    @Override
    public CDCJobConfiguration getJobConfiguration(final String jobId) {
        return getJobConfiguration(getElasticJobConfigPOJO(jobId));
    }
    
    @Override
    protected CDCJobConfiguration getJobConfiguration(final JobConfigurationPOJO jobConfigPOJO) {
        return new YamlCDCJobConfigurationSwapper().swapToObject(jobConfigPOJO.getJobParameter());
    }
    
    @Override
    protected YamlPipelineJobConfiguration swapToYamlJobConfiguration(final PipelineJobConfiguration jobConfig) {
        return new YamlCDCJobConfigurationSwapper().swapToYamlConfiguration((CDCJobConfiguration) jobConfig);
    }
    
    @Override
    protected TableBasedPipelineJobInfo getJobInfo(final String jobId) {
        JobConfigurationPOJO jobConfigPOJO = getElasticJobConfigPOJO(jobId);
        PipelineJobMetaData jobMetaData = buildPipelineJobMetaData(jobConfigPOJO);
        CDCJobConfiguration jobConfig = getJobConfiguration(jobConfigPOJO);
        return new TableBasedPipelineJobInfo(jobMetaData, jobConfig.getDatabaseName(), String.join(", ", jobConfig.getSchemaTableNames()));
    }
    
    @Override
    public void rollback(final String jobId) throws SQLException {
        CDCJobConfiguration jobConfig = getJobConfiguration(jobId);
        if (CDCSinkType.SOCKET == jobConfig.getSinkConfig().getSinkType()) {
            PipelineJobCenter.stop(jobId);
        } else {
            stop(jobId);
        }
        dropJob(jobId);
    }
    
    @Override
    public void commit(final String jobId) {
        CDCJobConfiguration jobConfig = getJobConfiguration(jobId);
        if (CDCSinkType.SOCKET == jobConfig.getSinkConfig().getSinkType()) {
            PipelineJobCenter.stop(jobId);
        } else {
            stop(jobId);
        }
        dropJob(jobId);
    }
    
    @Override
    protected PipelineDataConsistencyChecker buildPipelineDataConsistencyChecker(final PipelineJobConfiguration pipelineJobConfig, final InventoryIncrementalProcessContext processContext,
                                                                                 final ConsistencyCheckJobItemProgressContext progressContext) {
        throw new UnsupportedOperationException();
    }
    
    @Override
    protected String getTargetDatabaseType(final PipelineJobConfiguration pipelineJobConfig) {
        throw new UnsupportedOperationException();
    }
    
    @Override
    protected String getJobClassName() {
        return CDCJob.class.getName();
    }
    
    @Override
    public JobType getJobType() {
        return new CDCJobType();
    }
}<|MERGE_RESOLUTION|>--- conflicted
+++ resolved
@@ -140,31 +140,6 @@
         return jobConfig.getJobId();
     }
     
-<<<<<<< HEAD
-    private void initIncrementalPosition(final CDCJobConfiguration jobConfig) {
-        PipelineDataSourceManager dataSourceManager = new DefaultPipelineDataSourceManager();
-        String jobId = jobConfig.getJobId();
-        try {
-            for (int i = 0; i < jobConfig.getJobShardingCount(); i++) {
-                if (getJobItemProgress(jobId, i).isPresent()) {
-                    continue;
-                }
-                TableNameSchemaNameMapping tableNameSchemaNameMapping = getTableNameSchemaNameMapping(jobConfig.getSchemaTableNames());
-                DumperConfiguration dumperConfig = buildDumperConfiguration(jobConfig, i, tableNameSchemaNameMapping);
-                InventoryIncrementalJobItemProgress jobItemProgress = new InventoryIncrementalJobItemProgress();
-                jobItemProgress.setSourceDatabaseType(jobConfig.getSourceDatabaseType());
-                jobItemProgress.setDataSourceName(dumperConfig.getDataSourceName());
-                IncrementalTaskProgress incrementalTaskProgress = new IncrementalTaskProgress(PipelineJobPreparerUtils.getIncrementalPosition(null, dumperConfig, dataSourceManager));
-                jobItemProgress.setIncremental(new JobItemIncrementalTasksProgress(incrementalTaskProgress));
-                PipelineAPIFactory.getGovernanceRepositoryAPI(PipelineJobIdUtils.parseContextKey(jobId)).persistJobItemProgress(jobId, i,
-                        YamlEngine.marshal(getJobItemProgressSwapper().swapToYamlConfiguration(jobItemProgress)));
-            }
-        } catch (final SQLException ex) {
-            throw new PrepareJobWithGetBinlogPositionException(jobConfig.getJobId(), ex);
-        } finally {
-            dataSourceManager.close();
-        }
-=======
     private YamlCDCJobConfiguration getYamlCDCJobConfiguration(final StreamDataParameter param, final CDCSinkType sinkType, final Properties sinkProps, final PipelineContextKey contextKey) {
         YamlCDCJobConfiguration result = new YamlCDCJobConfiguration();
         result.setDatabaseName(param.getDatabaseName());
@@ -183,7 +158,6 @@
                 .map(each -> new JobDataNodeEntry(each.getKey(), each.getValue().subList(0, 1))).collect(Collectors.toList()));
         result.setTablesFirstDataNodes(tableFirstDataNodes.marshal());
         return result;
->>>>>>> f76ec219
     }
     
     private ShardingSpherePipelineDataSourceConfiguration getDataSourceConfiguration(final ShardingSphereDatabase database) {
