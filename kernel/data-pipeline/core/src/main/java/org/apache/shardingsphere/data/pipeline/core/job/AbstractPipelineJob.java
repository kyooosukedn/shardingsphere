/*
 * Licensed to the Apache Software Foundation (ASF) under one or more
 * contributor license agreements.  See the NOTICE file distributed with
 * this work for additional information regarding copyright ownership.
 * The ASF licenses this file to You under the Apache License, Version 2.0
 * (the "License"); you may not use this file except in compliance with
 * the License.  You may obtain a copy of the License at
 *
 *     http://www.apache.org/licenses/LICENSE-2.0
 *
 * Unless required by applicable law or agreed to in writing, software
 * distributed under the License is distributed on an "AS IS" BASIS,
 * WITHOUT WARRANTIES OR CONDITIONS OF ANY KIND, either express or implied.
 * See the License for the specific language governing permissions and
 * limitations under the License.
 */

package org.apache.shardingsphere.data.pipeline.core.job;

import lombok.AccessLevel;
import lombok.Getter;
import lombok.Setter;
import lombok.extern.slf4j.Slf4j;
import org.apache.shardingsphere.data.pipeline.api.context.PipelineJobItemContext;
import org.apache.shardingsphere.data.pipeline.api.job.PipelineJob;
import org.apache.shardingsphere.data.pipeline.api.task.PipelineTasksRunner;
import org.apache.shardingsphere.data.pipeline.core.api.PipelineJobAPI;
import org.apache.shardingsphere.data.pipeline.core.exception.PipelineInternalException;
import org.apache.shardingsphere.data.pipeline.core.job.progress.persist.PipelineJobProgressPersistService;
import org.apache.shardingsphere.data.pipeline.core.listener.PipelineElasticJobListener;
import org.apache.shardingsphere.data.pipeline.core.metadata.node.PipelineMetaDataNode;
import org.apache.shardingsphere.data.pipeline.core.util.PipelineDistributedBarrier;
import org.apache.shardingsphere.elasticjob.infra.listener.ElasticJobListener;
import org.apache.shardingsphere.elasticjob.infra.spi.ElasticJobServiceLoader;
import org.apache.shardingsphere.elasticjob.lite.api.bootstrap.JobBootstrap;
import org.apache.shardingsphere.infra.util.spi.type.typed.TypedSPILoader;

import java.util.ArrayList;
import java.util.Collection;
import java.util.Map;
import java.util.Optional;
import java.util.concurrent.ConcurrentHashMap;
import java.util.concurrent.TimeUnit;

/**
 * Abstract pipeline job.
 */
@Slf4j
public abstract class AbstractPipelineJob implements PipelineJob {
    
    @Getter
    private final String jobId;
    
    @Getter(AccessLevel.PROTECTED)
    private final PipelineJobAPI jobAPI;
    
    @Getter
    private volatile boolean stopping;
    
    @Setter
    private volatile JobBootstrap jobBootstrap;
    
    private final Map<Integer, PipelineTasksRunner> tasksRunnerMap = new ConcurrentHashMap<>();
    
    protected AbstractPipelineJob(final String jobId) {
        this.jobId = jobId;
        jobAPI = TypedSPILoader.getService(PipelineJobAPI.class, PipelineJobIdUtils.parseJobType(jobId).getTypeName());
    }
    
    protected void prepare(final PipelineJobItemContext jobItemContext) {
        try {
            doPrepare(jobItemContext);
            // CHECKSTYLE:OFF
        } catch (final RuntimeException ex) {
            // CHECKSTYLE:ON
            processFailed(jobItemContext, ex);
            throw ex;
            // CHECKSTYLE:OFF
        } catch (final Exception ex) {
            // CHECKSTYLE:ON
            processFailed(jobItemContext, ex);
            throw new PipelineInternalException(ex);
        }
    }
    
    protected abstract void doPrepare(PipelineJobItemContext jobItemContext) throws Exception;
    
    private void processFailed(final PipelineJobItemContext jobItemContext, final Exception ex) {
        String jobId = jobItemContext.getJobId();
        log.error("job prepare failed, {}-{}", jobId, jobItemContext.getShardingItem(), ex);
        jobAPI.persistJobItemErrorMessage(jobItemContext.getJobId(), jobItemContext.getShardingItem(), ex);
        jobAPI.stop(jobId);
    }
    
    @Override
    public Optional<PipelineTasksRunner> getTasksRunner(final int shardingItem) {
        return Optional.ofNullable(tasksRunnerMap.get(shardingItem));
    }
    
    @Override
    public Collection<Integer> getShardingItems() {
        return new ArrayList<>(tasksRunnerMap.keySet());
    }
    
    protected boolean addTasksRunner(final int shardingItem, final PipelineTasksRunner tasksRunner) {
        if (null != tasksRunnerMap.putIfAbsent(shardingItem, tasksRunner)) {
            log.warn("shardingItem {} tasks runner exists, ignore", shardingItem);
            return false;
        }
        String jobId = tasksRunner.getJobItemContext().getJobId();
        PipelineJobProgressPersistService.add(jobId, shardingItem);
        PipelineDistributedBarrier.getInstance(PipelineJobIdUtils.parseContextKey(jobId)).persistEphemeralChildrenNode(PipelineMetaDataNode.getJobBarrierEnablePath(jobId), shardingItem);
        return true;
    }
    
    @Override
    public void stop() {
        try {
            innerStop();
        } finally {
            innerClean();
            doClean();
        }
    }
    
    private void innerStop() {
        stopping = true;
        log.info("stop tasks runner, jobId={}", jobId);
        for (PipelineTasksRunner each : tasksRunnerMap.values()) {
            each.stop();
        }
        Optional<ElasticJobListener> pipelineJobListener = ElasticJobServiceLoader.getCachedTypedServiceInstance(ElasticJobListener.class, PipelineElasticJobListener.class.getName());
        pipelineJobListener.ifPresent(jobListener -> awaitJobStopped((PipelineElasticJobListener) jobListener, jobId, TimeUnit.SECONDS.toMillis(2)));
        if (null != jobBootstrap) {
            jobBootstrap.shutdown();
        }
    }
    
    private void awaitJobStopped(final PipelineElasticJobListener jobListener, final String jobId, final long timeoutMillis) {
        int time = 0;
        int sleepTime = 50;
        while (time < timeoutMillis) {
            if (!jobListener.isJobRunning(jobId)) {
                break;
            }
            try {
                Thread.sleep(sleepTime);
            } catch (final InterruptedException ignored) {
                Thread.currentThread().interrupt();
                break;
            }
            time += sleepTime;
        }
    }
    
    private void innerClean() {
        tasksRunnerMap.clear();
<<<<<<< HEAD
        PipelineJobProgressPersistService.removeJobProgressPersistContext(jobId);
=======
        PipelineJobProgressPersistService.remove(jobId);
>>>>>>> f76ec219
    }
    
    protected abstract void doClean();
}<|MERGE_RESOLUTION|>--- conflicted
+++ resolved
@@ -155,11 +155,7 @@
     
     private void innerClean() {
         tasksRunnerMap.clear();
-<<<<<<< HEAD
-        PipelineJobProgressPersistService.removeJobProgressPersistContext(jobId);
-=======
         PipelineJobProgressPersistService.remove(jobId);
->>>>>>> f76ec219
     }
     
     protected abstract void doClean();
