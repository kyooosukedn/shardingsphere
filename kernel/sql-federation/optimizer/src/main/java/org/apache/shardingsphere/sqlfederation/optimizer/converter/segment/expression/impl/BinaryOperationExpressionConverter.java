/*
 * Licensed to the Apache Software Foundation (ASF) under one or more
 * contributor license agreements.  See the NOTICE file distributed with
 * this work for additional information regarding copyright ownership.
 * The ASF licenses this file to You under the Apache License, Version 2.0
 * (the "License"); you may not use this file except in compliance with
 * the License.  You may obtain a copy of the License at
 *
 *     http://www.apache.org/licenses/LICENSE-2.0
 *
 * Unless required by applicable law or agreed to in writing, software
 * distributed under the License is distributed on an "AS IS" BASIS,
 * WITHOUT WARRANTIES OR CONDITIONS OF ANY KIND, either express or implied.
 * See the License for the specific language governing permissions and
 * limitations under the License.
 */

package org.apache.shardingsphere.sqlfederation.optimizer.converter.segment.expression.impl;

import com.google.common.base.Preconditions;
import org.apache.calcite.sql.SqlBasicCall;
import org.apache.calcite.sql.SqlNode;
import org.apache.calcite.sql.SqlNodeList;
import org.apache.calcite.sql.SqlOperator;
import org.apache.calcite.sql.fun.SqlStdOperatorTable;
import org.apache.calcite.sql.parser.SqlParserPos;
import org.apache.shardingsphere.sql.parser.sql.common.segment.dml.expr.BinaryOperationExpression;
import org.apache.shardingsphere.sql.parser.sql.common.segment.dml.expr.simple.LiteralExpressionSegment;
import org.apache.shardingsphere.sqlfederation.optimizer.converter.segment.SQLSegmentConverter;
import org.apache.shardingsphere.sqlfederation.optimizer.converter.segment.expression.ExpressionConverter;

import java.util.Collections;
import java.util.LinkedList;
import java.util.List;
import java.util.Map;
import java.util.Optional;
import java.util.TreeMap;

/**
 * Binary operation expression converter.
 */
public final class BinaryOperationExpressionConverter implements SQLSegmentConverter<BinaryOperationExpression, SqlNode> {
    
    private static final Map<String, SqlOperator> REGISTRY = new TreeMap<>(String.CASE_INSENSITIVE_ORDER);
    
    static {
        register();
        registerAlias();
    }
    
    private static void register() {
        register(SqlStdOperatorTable.EQUALS);
        register(SqlStdOperatorTable.NOT_EQUALS);
        register(SqlStdOperatorTable.GREATER_THAN);
        register(SqlStdOperatorTable.GREATER_THAN_OR_EQUAL);
        register(SqlStdOperatorTable.LESS_THAN);
        register(SqlStdOperatorTable.LESS_THAN_OR_EQUAL);
        register(SqlStdOperatorTable.OR);
        register(SqlStdOperatorTable.AND);
        register(SqlStdOperatorTable.PLUS);
        register(SqlStdOperatorTable.MINUS);
        register(SqlStdOperatorTable.MULTIPLY);
        register(SqlStdOperatorTable.DIVIDE);
        register(SqlStdOperatorTable.LIKE);
        register(SqlStdOperatorTable.NOT_LIKE);
        register(SqlStdOperatorTable.PERCENT_REMAINDER);
        register(SqlStdOperatorTable.IS_NULL);
        register(SqlStdOperatorTable.IS_NOT_NULL);
        register(SqlStdOperatorTable.ALL_GT);
<<<<<<< HEAD
=======
        register(SqlStdOperatorTable.IS_FALSE);
        register(SqlStdOperatorTable.IS_NOT_FALSE);
>>>>>>> f76ec219
    }
    
    private static void register(final SqlOperator sqlOperator) {
        REGISTRY.put(sqlOperator.getName(), sqlOperator);
    }
    
    private static void registerAlias() {
        REGISTRY.put("!=", SqlStdOperatorTable.NOT_EQUALS);
        REGISTRY.put("~", SqlStdOperatorTable.POSIX_REGEX_CASE_SENSITIVE);
        REGISTRY.put("~*", SqlStdOperatorTable.NEGATED_POSIX_REGEX_CASE_SENSITIVE);
        REGISTRY.put("!~", SqlStdOperatorTable.NEGATED_POSIX_REGEX_CASE_SENSITIVE);
        REGISTRY.put("!~*", SqlStdOperatorTable.NEGATED_POSIX_REGEX_CASE_INSENSITIVE);
    }
    
    @Override
    public Optional<SqlNode> convert(final BinaryOperationExpression segment) {
        SqlOperator operator = convertOperator(segment);
        List<SqlNode> sqlNodes = convertSqlNodes(segment, operator);
        return Optional.of(new SqlBasicCall(operator, sqlNodes, SqlParserPos.ZERO));
    }
    
    private SqlOperator convertOperator(final BinaryOperationExpression segment) {
        String operator = segment.getOperator();
        if ("IS".equalsIgnoreCase(operator)) {
            String literals = String.valueOf(((LiteralExpressionSegment) segment.getRight()).getLiterals());
            if ("NULL".equalsIgnoreCase(literals)) {
                operator = "IS NULL";
            } else if ("NOT NULL".equalsIgnoreCase(literals)) {
                operator = "IS NOT NULL";
<<<<<<< HEAD
=======
            } else if ("FALSE".equalsIgnoreCase(literals)) {
                operator = "IS FALSE";
            } else if ("NOT FALSE".equalsIgnoreCase(literals)) {
                operator = "IS NOT FALSE";
>>>>>>> f76ec219
            }
        }
        Preconditions.checkState(REGISTRY.containsKey(operator), "Unsupported SQL operator: `%s`", operator);
        return REGISTRY.get(operator);
    }
    
    private List<SqlNode> convertSqlNodes(final BinaryOperationExpression segment, final SqlOperator operator) {
        SqlNode left = new ExpressionConverter().convert(segment.getLeft()).orElseThrow(IllegalStateException::new);
        List<SqlNode> result = new LinkedList<>();
        result.add(left);
<<<<<<< HEAD
        if (!SqlStdOperatorTable.IS_NULL.equals(operator) && !SqlStdOperatorTable.IS_NOT_NULL.equals(operator)) {
=======
        if (!SqlStdOperatorTable.IS_NULL.equals(operator) && !SqlStdOperatorTable.IS_NOT_NULL.equals(operator) && !SqlStdOperatorTable.IS_FALSE.equals(operator)
                && !SqlStdOperatorTable.IS_NOT_FALSE.equals(operator)) {
>>>>>>> f76ec219
            SqlNode right = new ExpressionConverter().convert(segment.getRight()).orElseThrow(IllegalStateException::new);
            result.addAll(right instanceof SqlNodeList ? ((SqlNodeList) right).getList() : Collections.singletonList(right));
        }
        return result;
    }
}<|MERGE_RESOLUTION|>--- conflicted
+++ resolved
@@ -67,11 +67,8 @@
         register(SqlStdOperatorTable.IS_NULL);
         register(SqlStdOperatorTable.IS_NOT_NULL);
         register(SqlStdOperatorTable.ALL_GT);
-<<<<<<< HEAD
-=======
         register(SqlStdOperatorTable.IS_FALSE);
         register(SqlStdOperatorTable.IS_NOT_FALSE);
->>>>>>> f76ec219
     }
     
     private static void register(final SqlOperator sqlOperator) {
@@ -101,13 +98,10 @@
                 operator = "IS NULL";
             } else if ("NOT NULL".equalsIgnoreCase(literals)) {
                 operator = "IS NOT NULL";
-<<<<<<< HEAD
-=======
             } else if ("FALSE".equalsIgnoreCase(literals)) {
                 operator = "IS FALSE";
             } else if ("NOT FALSE".equalsIgnoreCase(literals)) {
                 operator = "IS NOT FALSE";
->>>>>>> f76ec219
             }
         }
         Preconditions.checkState(REGISTRY.containsKey(operator), "Unsupported SQL operator: `%s`", operator);
@@ -118,12 +112,8 @@
         SqlNode left = new ExpressionConverter().convert(segment.getLeft()).orElseThrow(IllegalStateException::new);
         List<SqlNode> result = new LinkedList<>();
         result.add(left);
-<<<<<<< HEAD
-        if (!SqlStdOperatorTable.IS_NULL.equals(operator) && !SqlStdOperatorTable.IS_NOT_NULL.equals(operator)) {
-=======
         if (!SqlStdOperatorTable.IS_NULL.equals(operator) && !SqlStdOperatorTable.IS_NOT_NULL.equals(operator) && !SqlStdOperatorTable.IS_FALSE.equals(operator)
                 && !SqlStdOperatorTable.IS_NOT_FALSE.equals(operator)) {
->>>>>>> f76ec219
             SqlNode right = new ExpressionConverter().convert(segment.getRight()).orElseThrow(IllegalStateException::new);
             result.addAll(right instanceof SqlNodeList ? ((SqlNodeList) right).getList() : Collections.singletonList(right));
         }
