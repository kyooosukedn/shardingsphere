/*
 * Licensed to the Apache Software Foundation (ASF) under one or more
 * contributor license agreements.  See the NOTICE file distributed with
 * this work for additional information regarding copyright ownership.
 * The ASF licenses this file to You under the Apache License, Version 2.0
 * (the "License"); you may not use this file except in compliance with
 * the License.  You may obtain a copy of the License at
 *
 *     http://www.apache.org/licenses/LICENSE-2.0
 *
 * Unless required by applicable law or agreed to in writing, software
 * distributed under the License is distributed on an "AS IS" BASIS,
 * WITHOUT WARRANTIES OR CONDITIONS OF ANY KIND, either express or implied.
 * See the License for the specific language governing permissions and
 * limitations under the License.
 */

package org.apache.shardingsphere.transaction.rule;

import lombok.Getter;
import lombok.extern.slf4j.Slf4j;
import org.apache.shardingsphere.infra.database.type.DatabaseType;
import org.apache.shardingsphere.infra.metadata.database.ShardingSphereDatabase;
import org.apache.shardingsphere.infra.rule.identifier.scope.GlobalRule;
import org.apache.shardingsphere.infra.rule.identifier.type.ResourceHeldRule;
import org.apache.shardingsphere.transaction.ShardingSphereTransactionManagerEngine;
import org.apache.shardingsphere.transaction.config.TransactionRuleConfiguration;
import org.apache.shardingsphere.transaction.api.TransactionType;

import javax.sql.DataSource;
import java.util.LinkedHashMap;
import java.util.Map;
import java.util.Map.Entry;
import java.util.Properties;
import java.util.concurrent.ConcurrentHashMap;
import java.util.concurrent.atomic.AtomicReference;

/**
 * Transaction rule.
 */
@Getter
@Slf4j
public final class TransactionRule implements GlobalRule, ResourceHeldRule<ShardingSphereTransactionManagerEngine> {
    
    private final TransactionRuleConfiguration configuration;
    
    private final TransactionType defaultType;
    
    private final String providerType;
    
    private final Properties props;
    
    private final Map<String, ShardingSphereDatabase> databases;
    
    private final AtomicReference<ShardingSphereTransactionManagerEngine> resource;
    
    public TransactionRule(final TransactionRuleConfiguration ruleConfig, final Map<String, ShardingSphereDatabase> databases) {
        configuration = ruleConfig;
        defaultType = TransactionType.valueOf(ruleConfig.getDefaultType().toUpperCase());
        providerType = ruleConfig.getProviderType();
        props = ruleConfig.getProps();
        this.databases = new ConcurrentHashMap<>(databases);
        resource = new AtomicReference<>(createTransactionManagerEngine(this.databases));
    }
    
    private synchronized ShardingSphereTransactionManagerEngine createTransactionManagerEngine(final Map<String, ShardingSphereDatabase> databases) {
        if (databases.isEmpty()) {
            return new ShardingSphereTransactionManagerEngine(defaultType);
        }
        Map<String, DataSource> dataSourceMap = new LinkedHashMap<>(databases.size(), 1);
        Map<String, DatabaseType> databaseTypes = new LinkedHashMap<>(databases.size(), 1);
        for (Entry<String, ShardingSphereDatabase> entry : databases.entrySet()) {
            ShardingSphereDatabase database = entry.getValue();
            database.getResourceMetaData().getDataSources().forEach((key, value) -> dataSourceMap.put(database.getName() + "." + key, value));
            database.getResourceMetaData().getStorageTypes().forEach((key, value) -> databaseTypes.put(database.getName() + "." + key, value));
        }
        if (dataSourceMap.isEmpty()) {
            return new ShardingSphereTransactionManagerEngine(defaultType);
        }
        ShardingSphereTransactionManagerEngine result = new ShardingSphereTransactionManagerEngine(defaultType);
        result.init(databaseTypes, dataSourceMap, providerType);
        return result;
    }
    
    /**
     * Get resource.
     * 
     * @return resource
     */
    public ShardingSphereTransactionManagerEngine getResource() {
        return resource.get();
    }
    
    @Override
    public synchronized void addResource(final ShardingSphereDatabase database) {
        // TODO process null when for information_schema
        if (null == database) {
            return;
        }
        databases.put(database.getName(), database);
        rebuildEngine();
    }
    
    @Override
    public synchronized void closeStaleResource(final String databaseName) {
        if (!databases.containsKey(databaseName.toLowerCase())) {
            return;
        }
        databases.remove(databaseName);
        rebuildEngine();
    }
    
    @Override
    public synchronized void closeStaleResource() {
        databases.clear();
        closeEngine();
    }
    
    private void rebuildEngine() {
        ShardingSphereTransactionManagerEngine previousEngine = resource.get();
        if (null != previousEngine) {
            closeEngine(previousEngine);
        }
        resource.set(createTransactionManagerEngine(databases));
    }
    
    private void closeEngine() {
        ShardingSphereTransactionManagerEngine engine = resource.get();
        if (null != engine) {
            closeEngine(engine);
<<<<<<< HEAD
            resource.set(new ShardingSphereTransactionManagerEngine());
=======
            resource.set(new ShardingSphereTransactionManagerEngine(defaultType));
>>>>>>> f76ec219
        }
    }
    
    private void closeEngine(final ShardingSphereTransactionManagerEngine engine) {
        try {
            engine.close();
            // CHECKSTYLE:OFF
        } catch (final Exception ex) {
            // CHECKSTYLE:ON
            log.error("Close transaction engine failed", ex);
        }
    }
    
    @Override
    public String getType() {
        return TransactionRule.class.getSimpleName();
    }
}<|MERGE_RESOLUTION|>--- conflicted
+++ resolved
@@ -128,11 +128,7 @@
         ShardingSphereTransactionManagerEngine engine = resource.get();
         if (null != engine) {
             closeEngine(engine);
-<<<<<<< HEAD
-            resource.set(new ShardingSphereTransactionManagerEngine());
-=======
             resource.set(new ShardingSphereTransactionManagerEngine(defaultType));
->>>>>>> f76ec219
         }
     }
     
