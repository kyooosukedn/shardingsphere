/*
 * Licensed to the Apache Software Foundation (ASF) under one or more
 * contributor license agreements.  See the NOTICE file distributed with
 * this work for additional information regarding copyright ownership.
 * The ASF licenses this file to You under the Apache License, Version 2.0
 * (the "License"); you may not use this file except in compliance with
 * the License.  You may obtain a copy of the License at
 *
 *     http://www.apache.org/licenses/LICENSE-2.0
 *
 * Unless required by applicable law or agreed to in writing, software
 * distributed under the License is distributed on an "AS IS" BASIS,
 * WITHOUT WARRANTIES OR CONDITIONS OF ANY KIND, either express or implied.
 * See the License for the specific language governing permissions and
 * limitations under the License.
 */

package org.apache.shardingsphere.driver.jdbc.core.statement;

import com.google.common.base.Strings;
import lombok.AccessLevel;
import lombok.Getter;
import org.apache.shardingsphere.dialect.SQLExceptionTransformEngine;
import org.apache.shardingsphere.driver.executor.DriverExecutor;
import org.apache.shardingsphere.driver.executor.batch.BatchStatementExecutor;
import org.apache.shardingsphere.driver.executor.callback.ExecuteCallback;
import org.apache.shardingsphere.driver.executor.callback.ExecuteUpdateCallback;
import org.apache.shardingsphere.driver.executor.callback.impl.StatementExecuteQueryCallback;
import org.apache.shardingsphere.driver.jdbc.adapter.AbstractStatementAdapter;
import org.apache.shardingsphere.driver.jdbc.core.connection.ShardingSphereConnection;
import org.apache.shardingsphere.driver.jdbc.core.resultset.GeneratedKeysResultSet;
import org.apache.shardingsphere.driver.jdbc.core.resultset.ShardingSphereResultSet;
import org.apache.shardingsphere.driver.jdbc.exception.syntax.EmptySQLException;
import org.apache.shardingsphere.driver.jdbc.exception.transaction.JDBCTransactionAcrossDatabasesException;
import org.apache.shardingsphere.infra.binder.SQLStatementContextFactory;
import org.apache.shardingsphere.infra.binder.decider.SQLFederationDecideEngine;
import org.apache.shardingsphere.infra.binder.segment.insert.keygen.GeneratedKeyContext;
import org.apache.shardingsphere.infra.binder.statement.SQLStatementContext;
import org.apache.shardingsphere.infra.binder.statement.dml.InsertStatementContext;
import org.apache.shardingsphere.infra.binder.statement.dml.SelectStatementContext;
import org.apache.shardingsphere.infra.binder.type.TableAvailable;
import org.apache.shardingsphere.infra.config.props.ConfigurationProperties;
import org.apache.shardingsphere.infra.config.props.ConfigurationPropertyKey;
import org.apache.shardingsphere.infra.connection.kernel.KernelProcessor;
import org.apache.shardingsphere.infra.database.type.DatabaseType;
import org.apache.shardingsphere.infra.database.type.DatabaseTypeEngine;
import org.apache.shardingsphere.infra.database.type.dialect.MySQLDatabaseType;
import org.apache.shardingsphere.infra.executor.audit.SQLAuditEngine;
import org.apache.shardingsphere.infra.executor.kernel.model.ExecutionGroup;
import org.apache.shardingsphere.infra.executor.kernel.model.ExecutionGroupContext;
import org.apache.shardingsphere.infra.executor.kernel.model.ExecutionGroupReportContext;
import org.apache.shardingsphere.infra.executor.sql.context.ExecutionContext;
import org.apache.shardingsphere.infra.executor.sql.context.ExecutionUnit;
import org.apache.shardingsphere.infra.executor.sql.context.SQLUnit;
import org.apache.shardingsphere.infra.executor.sql.execute.engine.ConnectionMode;
import org.apache.shardingsphere.infra.executor.sql.execute.engine.SQLExecutorExceptionHandler;
import org.apache.shardingsphere.infra.executor.sql.execute.engine.driver.jdbc.JDBCExecutionUnit;
import org.apache.shardingsphere.infra.executor.sql.execute.engine.driver.jdbc.JDBCExecutorCallback;
import org.apache.shardingsphere.infra.executor.sql.execute.engine.raw.RawSQLExecutionUnit;
import org.apache.shardingsphere.infra.executor.sql.execute.engine.raw.callback.RawSQLExecutorCallback;
import org.apache.shardingsphere.infra.executor.sql.execute.result.ExecuteResult;
import org.apache.shardingsphere.infra.executor.sql.execute.result.query.QueryResult;
import org.apache.shardingsphere.infra.executor.sql.execute.result.query.impl.driver.jdbc.type.stream.JDBCStreamQueryResult;
import org.apache.shardingsphere.infra.executor.sql.execute.result.update.UpdateResult;
import org.apache.shardingsphere.infra.executor.sql.prepare.driver.DriverExecutionPrepareEngine;
import org.apache.shardingsphere.infra.executor.sql.prepare.driver.jdbc.JDBCDriverType;
import org.apache.shardingsphere.infra.executor.sql.prepare.driver.jdbc.StatementOption;
import org.apache.shardingsphere.infra.executor.sql.prepare.raw.RawExecutionPrepareEngine;
import org.apache.shardingsphere.infra.hint.HintValueContext;
import org.apache.shardingsphere.infra.hint.SQLHintUtils;
import org.apache.shardingsphere.infra.instance.InstanceContext;
import org.apache.shardingsphere.infra.merge.MergeEngine;
import org.apache.shardingsphere.infra.merge.result.MergedResult;
import org.apache.shardingsphere.infra.metadata.database.ShardingSphereDatabase;
import org.apache.shardingsphere.infra.metadata.database.rule.ShardingSphereRuleMetaData;
import org.apache.shardingsphere.infra.route.context.RouteContext;
import org.apache.shardingsphere.infra.rule.identifier.type.ColumnContainedRule;
import org.apache.shardingsphere.infra.rule.identifier.type.DataNodeContainedRule;
import org.apache.shardingsphere.infra.rule.identifier.type.MutableDataNodeRule;
import org.apache.shardingsphere.infra.rule.identifier.type.RawExecutionRule;
import org.apache.shardingsphere.infra.session.query.QueryContext;
import org.apache.shardingsphere.mode.metadata.MetaDataContexts;
import org.apache.shardingsphere.parser.rule.SQLParserRule;
import org.apache.shardingsphere.sql.parser.sql.common.statement.SQLStatement;
import org.apache.shardingsphere.sql.parser.sql.common.statement.dal.DALStatement;
import org.apache.shardingsphere.sql.parser.sql.common.statement.dml.DMLStatement;
import org.apache.shardingsphere.sql.parser.sql.common.statement.dml.SelectStatement;
import org.apache.shardingsphere.sqlfederation.spi.SQLFederationExecutorContext;
import org.apache.shardingsphere.traffic.engine.TrafficEngine;
import org.apache.shardingsphere.traffic.exception.metadata.EmptyTrafficExecutionUnitException;
import org.apache.shardingsphere.traffic.executor.TrafficExecutorCallback;
import org.apache.shardingsphere.traffic.rule.TrafficRule;
import org.apache.shardingsphere.transaction.ConnectionTransaction;
import org.apache.shardingsphere.transaction.api.TransactionType;

import java.sql.Connection;
import java.sql.ResultSet;
import java.sql.SQLException;
import java.sql.Statement;
import java.util.ArrayList;
import java.util.Collection;
import java.util.Collections;
import java.util.LinkedList;
import java.util.List;
import java.util.Optional;
import java.util.stream.Collectors;

/**
 * ShardingSphere statement.
 */
public final class ShardingSphereStatement extends AbstractStatementAdapter {
    
    @Getter
    private final ShardingSphereConnection connection;
    
    private final MetaDataContexts metaDataContexts;
    
    private final List<Statement> statements;
    
    private final StatementOption statementOption;
    
    @Getter(AccessLevel.PROTECTED)
    private final DriverExecutor executor;
    
    private final KernelProcessor kernelProcessor;
    
    private final TrafficRule trafficRule;
    
    @Getter(AccessLevel.PROTECTED)
    private final StatementManager statementManager;
    
    private final BatchStatementExecutor batchStatementExecutor;
    
    private boolean returnGeneratedKeys;
    
    private ExecutionContext executionContext;
    
    private ResultSet currentResultSet;
    
    private String trafficInstanceId;
    
    private boolean useFederation;
    
    public ShardingSphereStatement(final ShardingSphereConnection connection) {
        this(connection, ResultSet.TYPE_FORWARD_ONLY, ResultSet.CONCUR_READ_ONLY, ResultSet.HOLD_CURSORS_OVER_COMMIT);
    }
    
    public ShardingSphereStatement(final ShardingSphereConnection connection, final int resultSetType, final int resultSetConcurrency) {
        this(connection, resultSetType, resultSetConcurrency, ResultSet.HOLD_CURSORS_OVER_COMMIT);
    }
    
    public ShardingSphereStatement(final ShardingSphereConnection connection, final int resultSetType, final int resultSetConcurrency, final int resultSetHoldability) {
        this.connection = connection;
        metaDataContexts = connection.getContextManager().getMetaDataContexts();
        statements = new LinkedList<>();
        statementOption = new StatementOption(resultSetType, resultSetConcurrency, resultSetHoldability);
        executor = new DriverExecutor(connection);
        kernelProcessor = new KernelProcessor();
        trafficRule = metaDataContexts.getMetaData().getGlobalRuleMetaData().getSingleRule(TrafficRule.class);
        statementManager = new StatementManager();
        batchStatementExecutor = new BatchStatementExecutor(this);
    }
    
    @Override
    public ResultSet executeQuery(final String sql) throws SQLException {
        if (Strings.isNullOrEmpty(sql)) {
            throw new EmptySQLException().toSQLException();
        }
        ResultSet result;
        try {
            QueryContext queryContext = createQueryContext(sql);
            checkSameDatabaseNameInTransaction(queryContext.getSqlStatementContext(), connection.getDatabaseName());
            trafficInstanceId = getInstanceIdAndSet(queryContext).orElse(null);
            if (null != trafficInstanceId) {
                JDBCExecutionUnit executionUnit = createTrafficExecutionUnit(trafficInstanceId, queryContext);
                return executor.getTrafficExecutor().execute(executionUnit, Statement::executeQuery);
            }
            useFederation = decide(queryContext,
                    metaDataContexts.getMetaData().getDatabase(connection.getDatabaseName()), metaDataContexts.getMetaData().getGlobalRuleMetaData(), metaDataContexts.getMetaData().getProps());
            if (useFederation) {
                return executeFederationQuery(queryContext);
            }
            executionContext = createExecutionContext(queryContext);
            List<QueryResult> queryResults = executeQuery0();
            MergedResult mergedResult = mergeQuery(queryResults);
            result = new ShardingSphereResultSet(getResultSets(), mergedResult, this, isTransparentStatement(queryContext.getSqlStatementContext(),
                    metaDataContexts.getMetaData().getDatabase(connection.getDatabaseName()).getRuleMetaData()), executionContext);
            // CHECKSTYLE:OFF
        } catch (final Exception ex) {
            // CHECKSTYLE:ON
            handleExceptionInTransaction(connection, metaDataContexts);
            throw SQLExceptionTransformEngine.toSQLException(ex, metaDataContexts.getMetaData().getDatabase(connection.getDatabaseName()).getProtocolType().getType());
        } finally {
            currentResultSet = null;
        }
        currentResultSet = result;
        return result;
    }
    
    private boolean decide(final QueryContext queryContext, final ShardingSphereDatabase database, final ShardingSphereRuleMetaData globalRuleMetaData, final ConfigurationProperties props) {
        return new SQLFederationDecideEngine(database.getRuleMetaData().getRules(), props).decide(queryContext.getSqlStatementContext(), queryContext.getParameters(), database, globalRuleMetaData);
    }
    
    private Optional<String> getInstanceIdAndSet(final QueryContext queryContext) {
        Optional<String> result = connection.getDatabaseConnectionManager().getConnectionContext().getTrafficInstanceId();
        if (!result.isPresent()) {
            result = getInstanceId(queryContext);
        }
        if (connection.isHoldTransaction() && result.isPresent()) {
            connection.getDatabaseConnectionManager().getConnectionContext().setTrafficInstanceId(result.get());
        }
        return result;
    }
    
    private Optional<String> getInstanceId(final QueryContext queryContext) {
        InstanceContext instanceContext = connection.getContextManager().getInstanceContext();
        return null != trafficRule && !trafficRule.getStrategyRules().isEmpty()
                ? new TrafficEngine(trafficRule, instanceContext).dispatch(queryContext, connection.isHoldTransaction())
                : Optional.empty();
    }
    
    private List<QueryResult> executeQuery0() throws SQLException {
        if (metaDataContexts.getMetaData().getDatabase(connection.getDatabaseName()).getRuleMetaData().getRules().stream().anyMatch(RawExecutionRule.class::isInstance)) {
            return executor.getRawExecutor().execute(
                    createRawExecutionContext(), executionContext.getQueryContext(), new RawSQLExecutorCallback()).stream().map(QueryResult.class::cast).collect(Collectors.toList());
        }
        ExecutionGroupContext<JDBCExecutionUnit> executionGroupContext = createExecutionGroupContext();
        cacheStatements(executionGroupContext.getInputGroups());
        StatementExecuteQueryCallback callback = new StatementExecuteQueryCallback(metaDataContexts.getMetaData().getDatabase(connection.getDatabaseName()).getProtocolType(),
                metaDataContexts.getMetaData().getDatabase(connection.getDatabaseName()).getResourceMetaData().getStorageTypes(), executionContext.getSqlStatementContext().getSqlStatement(),
                SQLExecutorExceptionHandler.isExceptionThrown());
        return executor.getRegularExecutor().executeQuery(executionGroupContext, executionContext.getQueryContext(), callback);
    }
    
    private ResultSet executeFederationQuery(final QueryContext queryContext) throws SQLException {
        StatementExecuteQueryCallback callback = new StatementExecuteQueryCallback(metaDataContexts.getMetaData().getDatabase(connection.getDatabaseName()).getProtocolType(),
                metaDataContexts.getMetaData().getDatabase(connection.getDatabaseName()).getResourceMetaData().getStorageTypes(), queryContext.getSqlStatementContext().getSqlStatement(),
                SQLExecutorExceptionHandler.isExceptionThrown());
        SQLFederationExecutorContext context = new SQLFederationExecutorContext(false, queryContext, metaDataContexts.getMetaData());
        return executor.getFederationExecutor().executeQuery(createDriverExecutionPrepareEngine(), callback, context);
    }
    
    private DriverExecutionPrepareEngine<JDBCExecutionUnit, Connection> createDriverExecutionPrepareEngine() {
        int maxConnectionsSizePerQuery = metaDataContexts.getMetaData().getProps().<Integer>getValue(ConfigurationPropertyKey.MAX_CONNECTIONS_SIZE_PER_QUERY);
        return new DriverExecutionPrepareEngine<>(JDBCDriverType.STATEMENT, maxConnectionsSizePerQuery, connection.getDatabaseConnectionManager(), statementManager, statementOption,
                metaDataContexts.getMetaData().getDatabase(connection.getDatabaseName()).getRuleMetaData().getRules(),
                metaDataContexts.getMetaData().getDatabase(connection.getDatabaseName()).getResourceMetaData().getStorageTypes());
    }
    
    private boolean isTransparentStatement(final SQLStatementContext sqlStatementContext, final ShardingSphereRuleMetaData ruleMetaData) {
        Optional<DataNodeContainedRule> dataNodeContainedRule = getDataNodeContainedRuleForShardingRule(ruleMetaData.findRules(DataNodeContainedRule.class));
        Collection<ColumnContainedRule> columnContainedRules = ruleMetaData.findRules(ColumnContainedRule.class);
        for (String each : sqlStatementContext.getTablesContext().getTableNames()) {
            return (!dataNodeContainedRule.isPresent() || !dataNodeContainedRule.get().getAllTables().contains(each)) && !containsInColumnContainedRule(each, columnContainedRules);
        }
        return true;
    }
    
    private Optional<DataNodeContainedRule> getDataNodeContainedRuleForShardingRule(final Collection<DataNodeContainedRule> dataNodeContainedRules) {
        for (DataNodeContainedRule each : dataNodeContainedRules) {
            if (!(each instanceof MutableDataNodeRule)) {
                return Optional.of(each);
            }
        }
        return Optional.empty();
    }
    
    private boolean containsInColumnContainedRule(final String tableName, final Collection<ColumnContainedRule> columnContainedRules) {
        for (ColumnContainedRule each : columnContainedRules) {
            return each.getTables().contains(tableName);
        }
        return false;
    }
    
    @Override
    public int executeUpdate(final String sql) throws SQLException {
        try {
            return executeUpdate0(sql, (actualSQL, statement) -> statement.executeUpdate(actualSQL), Statement::executeUpdate);
            // CHECKSTYLE:OFF
        } catch (final Exception ex) {
            // CHECKSTYLE:ON
            handleExceptionInTransaction(connection, metaDataContexts);
            throw SQLExceptionTransformEngine.toSQLException(ex, metaDataContexts.getMetaData().getDatabase(connection.getDatabaseName()).getProtocolType().getType());
        } finally {
            currentResultSet = null;
        }
    }
    
    @Override
    public int executeUpdate(final String sql, final int autoGeneratedKeys) throws SQLException {
        if (RETURN_GENERATED_KEYS == autoGeneratedKeys) {
            returnGeneratedKeys = true;
        }
        try {
            return executeUpdate0(sql, (actualSQL, statement) -> statement.executeUpdate(actualSQL, autoGeneratedKeys),
                    (statement, actualSQL) -> statement.executeUpdate(actualSQL, autoGeneratedKeys));
            // CHECKSTYLE:OFF
        } catch (final Exception ex) {
            // CHECKSTYLE:ON
            handleExceptionInTransaction(connection, metaDataContexts);
            throw SQLExceptionTransformEngine.toSQLException(ex, metaDataContexts.getMetaData().getDatabase(connection.getDatabaseName()).getProtocolType().getType());
        } finally {
            currentResultSet = null;
        }
    }
    
    @Override
    public int executeUpdate(final String sql, final int[] columnIndexes) throws SQLException {
        returnGeneratedKeys = true;
        try {
            return executeUpdate0(sql, (actualSQL, statement) -> statement.executeUpdate(actualSQL, columnIndexes), (statement, actualSQL) -> statement.executeUpdate(actualSQL, columnIndexes));
            // CHECKSTYLE:OFF
        } catch (final Exception ex) {
            // CHECKSTYLE:ON
            handleExceptionInTransaction(connection, metaDataContexts);
            throw SQLExceptionTransformEngine.toSQLException(ex, metaDataContexts.getMetaData().getDatabase(connection.getDatabaseName()).getProtocolType().getType());
        } finally {
            currentResultSet = null;
        }
    }
    
    @Override
    public int executeUpdate(final String sql, final String[] columnNames) throws SQLException {
        returnGeneratedKeys = true;
        try {
            return executeUpdate0(sql, (actualSQL, statement) -> statement.executeUpdate(actualSQL, columnNames), (statement, actualSQL) -> statement.executeUpdate(actualSQL, columnNames));
            // CHECKSTYLE:OFF
        } catch (final Exception ex) {
            // CHECKSTYLE:ON
            handleExceptionInTransaction(connection, metaDataContexts);
            throw SQLExceptionTransformEngine.toSQLException(ex, metaDataContexts.getMetaData().getDatabase(connection.getDatabaseName()).getProtocolType().getType());
        } finally {
            currentResultSet = null;
        }
    }
    
    private int executeUpdate(final ExecuteUpdateCallback updateCallback, final SQLStatementContext sqlStatementContext) throws SQLException {
        return isNeedImplicitCommitTransaction(executionContext) ? executeUpdateWithImplicitCommitTransaction(updateCallback, sqlStatementContext)
                : useDriverToExecuteUpdate(updateCallback, sqlStatementContext);
    }
    
    private int executeUpdate0(final String sql, final ExecuteUpdateCallback updateCallback, final TrafficExecutorCallback<Integer> trafficCallback) throws SQLException {
        QueryContext queryContext = createQueryContext(sql);
        checkSameDatabaseNameInTransaction(queryContext.getSqlStatementContext(), connection.getDatabaseName());
        trafficInstanceId = getInstanceIdAndSet(queryContext).orElse(null);
        if (null != trafficInstanceId) {
            JDBCExecutionUnit executionUnit = createTrafficExecutionUnit(trafficInstanceId, queryContext);
            return executor.getTrafficExecutor().execute(executionUnit, trafficCallback);
        }
        executionContext = createExecutionContext(queryContext);
        if (metaDataContexts.getMetaData().getDatabase(connection.getDatabaseName()).getRuleMetaData().getRules().stream().anyMatch(RawExecutionRule.class::isInstance)) {
            return accumulate(executor.getRawExecutor().execute(createRawExecutionContext(), executionContext.getQueryContext(), new RawSQLExecutorCallback()));
        }
        return executeUpdate(updateCallback, executionContext.getSqlStatementContext());
    }
    
    private int executeUpdateWithImplicitCommitTransaction(final ExecuteUpdateCallback updateCallback, final SQLStatementContext sqlStatementContext) throws SQLException {
        int result;
        try {
            connection.setAutoCommit(false);
            result = useDriverToExecuteUpdate(updateCallback, sqlStatementContext);
            connection.commit();
            // CHECKSTYLE:OFF
        } catch (final Exception ex) {
            // CHECKSTYLE:ON
            connection.rollback();
            throw SQLExceptionTransformEngine.toSQLException(ex, metaDataContexts.getMetaData().getDatabase(connection.getDatabaseName()).getProtocolType().getType());
        }
        return result;
    }
    
    private int useDriverToExecuteUpdate(final ExecuteUpdateCallback updateCallback, final SQLStatementContext sqlStatementContext) throws SQLException {
        ExecutionGroupContext<JDBCExecutionUnit> executionGroupContext = createExecutionGroupContext();
        cacheStatements(executionGroupContext.getInputGroups());
        JDBCExecutorCallback<Integer> callback = createExecuteUpdateCallback(updateCallback, sqlStatementContext);
        return executor.getRegularExecutor().executeUpdate(executionGroupContext,
                executionContext.getQueryContext(), executionContext.getRouteContext().getRouteUnits(), callback);
    }
    
    private JDBCExecutorCallback<Integer> createExecuteUpdateCallback(final ExecuteUpdateCallback updateCallback, final SQLStatementContext sqlStatementContext) {
        boolean isExceptionThrown = SQLExecutorExceptionHandler.isExceptionThrown();
        return new JDBCExecutorCallback<Integer>(metaDataContexts.getMetaData().getDatabase(connection.getDatabaseName()).getProtocolType(),
                metaDataContexts.getMetaData().getDatabase(connection.getDatabaseName()).getResourceMetaData().getStorageTypes(), sqlStatementContext.getSqlStatement(), isExceptionThrown) {
            
            @Override
            protected Integer executeSQL(final String sql, final Statement statement, final ConnectionMode connectionMode, final DatabaseType storageType) throws SQLException {
                return updateCallback.executeUpdate(sql, statement);
            }
            
            @Override
            protected Optional<Integer> getSaneResult(final SQLStatement sqlStatement, final SQLException ex) {
                return Optional.empty();
            }
        };
    }
    
    private int accumulate(final Collection<ExecuteResult> results) {
        int result = 0;
        for (ExecuteResult each : results) {
            result += ((UpdateResult) each).getUpdateCount();
        }
        return result;
    }
    
    @Override
    public boolean execute(final String sql) throws SQLException {
        try {
            return execute0(sql, (actualSQL, statement) -> statement.execute(actualSQL), Statement::execute);
            // CHECKSTYLE:OFF
        } catch (final SQLException ex) {
            // CHECKSTYLE:ON
            handleExceptionInTransaction(connection, metaDataContexts);
            throw SQLExceptionTransformEngine.toSQLException(ex, metaDataContexts.getMetaData().getDatabase(connection.getDatabaseName()).getProtocolType().getType());
        }
    }
    
    @Override
    public boolean execute(final String sql, final int autoGeneratedKeys) throws SQLException {
        try {
            if (RETURN_GENERATED_KEYS == autoGeneratedKeys) {
                returnGeneratedKeys = true;
            }
            return execute0(sql, (actualSQL, statement) -> statement.execute(actualSQL, autoGeneratedKeys), (statement, actualSQL) -> statement.execute(actualSQL, autoGeneratedKeys));
            // CHECKSTYLE:OFF
        } catch (final SQLException ex) {
            // CHECKSTYLE:ON
            handleExceptionInTransaction(connection, metaDataContexts);
            throw SQLExceptionTransformEngine.toSQLException(ex, metaDataContexts.getMetaData().getDatabase(connection.getDatabaseName()).getProtocolType().getType());
        }
    }
    
    @Override
    public boolean execute(final String sql, final int[] columnIndexes) throws SQLException {
        try {
            returnGeneratedKeys = true;
            return execute0(sql, (actualSQL, statement) -> statement.execute(actualSQL, columnIndexes), (statement, actualSQL) -> statement.execute(actualSQL, columnIndexes));
            // CHECKSTYLE:OFF
        } catch (final SQLException ex) {
            // CHECKSTYLE:ON
            handleExceptionInTransaction(connection, metaDataContexts);
            throw SQLExceptionTransformEngine.toSQLException(ex, metaDataContexts.getMetaData().getDatabase(connection.getDatabaseName()).getProtocolType().getType());
        }
    }
    
    @Override
    public boolean execute(final String sql, final String[] columnNames) throws SQLException {
        try {
            returnGeneratedKeys = true;
            return execute0(sql, (actualSQL, statement) -> statement.execute(actualSQL, columnNames), (statement, actualSQL) -> statement.execute(actualSQL, columnNames));
            // CHECKSTYLE:OFF
        } catch (final SQLException ex) {
            // CHECKSTYLE:ON
            handleExceptionInTransaction(connection, metaDataContexts);
            throw SQLExceptionTransformEngine.toSQLException(ex, metaDataContexts.getMetaData().getDatabase(connection.getDatabaseName()).getProtocolType().getType());
        }
    }
    
    private boolean execute0(final String sql, final ExecuteCallback executeCallback, final TrafficExecutorCallback<Boolean> trafficCallback) throws SQLException {
        try {
            QueryContext queryContext = createQueryContext(sql);
            checkSameDatabaseNameInTransaction(queryContext.getSqlStatementContext(), connection.getDatabaseName());
            trafficInstanceId = getInstanceIdAndSet(queryContext).orElse(null);
            if (null != trafficInstanceId) {
                JDBCExecutionUnit executionUnit = createTrafficExecutionUnit(trafficInstanceId, queryContext);
                return executor.getTrafficExecutor().execute(executionUnit, trafficCallback);
            }
            useFederation = decide(queryContext,
                    metaDataContexts.getMetaData().getDatabase(connection.getDatabaseName()), metaDataContexts.getMetaData().getGlobalRuleMetaData(), metaDataContexts.getMetaData().getProps());
            if (useFederation) {
                ResultSet resultSet = executeFederationQuery(queryContext);
                return null != resultSet;
            }
            executionContext = createExecutionContext(queryContext);
            if (metaDataContexts.getMetaData().getDatabase(connection.getDatabaseName()).getRuleMetaData().getRules().stream().anyMatch(RawExecutionRule.class::isInstance)) {
                Collection<ExecuteResult> results = executor.getRawExecutor().execute(createRawExecutionContext(), executionContext.getQueryContext(), new RawSQLExecutorCallback());
                return results.iterator().next() instanceof QueryResult;
            }
            return isNeedImplicitCommitTransaction(executionContext) ? executeWithImplicitCommitTransaction(executeCallback) : useDriverToExecute(executeCallback);
        } finally {
            currentResultSet = null;
        }
    }
    
<<<<<<< HEAD
    private void checkSameDatabaseNameInTransaction(final SQLStatementContext<?> sqlStatementContext, final String connectionDatabaseName) {
=======
    private void checkSameDatabaseNameInTransaction(final SQLStatementContext sqlStatementContext, final String connectionDatabaseName) {
>>>>>>> f76ec219
        if (!connection.getDatabaseConnectionManager().getConnectionContext().getTransactionContext().isInTransaction()) {
            return;
        }
        if (sqlStatementContext instanceof TableAvailable) {
            ((TableAvailable) sqlStatementContext).getTablesContext().getDatabaseName().ifPresent(optional -> {
                if (!optional.equals(connectionDatabaseName)) {
                    throw new JDBCTransactionAcrossDatabasesException();
                }
            });
        }
    }
    
    private JDBCExecutionUnit createTrafficExecutionUnit(final String trafficInstanceId, final QueryContext queryContext) throws SQLException {
        DriverExecutionPrepareEngine<JDBCExecutionUnit, Connection> prepareEngine = createDriverExecutionPrepareEngine();
        ExecutionUnit executionUnit = new ExecutionUnit(trafficInstanceId, new SQLUnit(queryContext.getSql(), queryContext.getParameters()));
        ExecutionGroupContext<JDBCExecutionUnit> context =
                prepareEngine.prepare(new RouteContext(), Collections.singletonList(executionUnit), new ExecutionGroupReportContext(connection.getDatabaseName()));
        return context.getInputGroups().stream().flatMap(each -> each.getInputs().stream()).findFirst().orElseThrow(EmptyTrafficExecutionUnitException::new);
    }
    
    private void clearStatements() throws SQLException {
        for (Statement each : statements) {
            each.close();
        }
        statements.clear();
    }
    
    @Override
    public void addBatch(final String sql) throws SQLException {
        batchStatementExecutor.addBatch(sql);
    }
    
    @Override
    public void clearBatch() {
        batchStatementExecutor.clear();
    }
    
    @Override
    public int[] executeBatch() throws SQLException {
        return batchStatementExecutor.executeBatch();
    }
    
    private QueryContext createQueryContext(final String originSQL) {
        SQLParserRule sqlParserRule = metaDataContexts.getMetaData().getGlobalRuleMetaData().getSingleRule(SQLParserRule.class);
        String sql = sqlParserRule.isSqlCommentParseEnabled() ? originSQL : SQLHintUtils.removeHint(originSQL);
        SQLStatement sqlStatement = sqlParserRule.getSQLParserEngine(
                DatabaseTypeEngine.getTrunkDatabaseTypeName(metaDataContexts.getMetaData().getDatabase(connection.getDatabaseName()).getProtocolType())).parse(sql, false);
        SQLStatementContext sqlStatementContext = SQLStatementContextFactory.newInstance(metaDataContexts.getMetaData(), sqlStatement, connection.getDatabaseName());
        HintValueContext hintValueContext = sqlParserRule.isSqlCommentParseEnabled() ? new HintValueContext() : SQLHintUtils.extractHint(originSQL);
        return new QueryContext(sqlStatementContext, sql, Collections.emptyList(), hintValueContext);
    }
    
    private ExecutionContext createExecutionContext(final QueryContext queryContext) throws SQLException {
        clearStatements();
        ShardingSphereRuleMetaData globalRuleMetaData = metaDataContexts.getMetaData().getGlobalRuleMetaData();
        ShardingSphereDatabase currentDatabase = metaDataContexts.getMetaData().getDatabase(connection.getDatabaseName());
        SQLAuditEngine.audit(queryContext.getSqlStatementContext(), queryContext.getParameters(), globalRuleMetaData, currentDatabase, null);
        return kernelProcessor.generateExecutionContext(queryContext, currentDatabase, globalRuleMetaData, metaDataContexts.getMetaData().getProps(),
                connection.getDatabaseConnectionManager().getConnectionContext());
    }
    
    private ExecutionGroupContext<JDBCExecutionUnit> createExecutionGroupContext() throws SQLException {
        DriverExecutionPrepareEngine<JDBCExecutionUnit, Connection> prepareEngine = createDriverExecutionPrepareEngine();
        return prepareEngine.prepare(executionContext.getRouteContext(), executionContext.getExecutionUnits(), new ExecutionGroupReportContext(connection.getDatabaseName()));
    }
    
    private ExecutionGroupContext<RawSQLExecutionUnit> createRawExecutionContext() throws SQLException {
        int maxConnectionsSizePerQuery = metaDataContexts.getMetaData().getProps().<Integer>getValue(ConfigurationPropertyKey.MAX_CONNECTIONS_SIZE_PER_QUERY);
        return new RawExecutionPrepareEngine(maxConnectionsSizePerQuery, metaDataContexts.getMetaData().getDatabase(connection.getDatabaseName()).getRuleMetaData().getRules())
                .prepare(executionContext.getRouteContext(), executionContext.getExecutionUnits(), new ExecutionGroupReportContext(connection.getDatabaseName()));
    }
    
    private boolean isNeedImplicitCommitTransaction(final ExecutionContext executionContext) {
        ConnectionTransaction connectionTransaction = connection.getDatabaseConnectionManager().getConnectionTransaction();
        boolean isInTransaction = connection.getDatabaseConnectionManager().getConnectionContext().getTransactionContext().isInTransaction();
        SQLStatement sqlStatement = executionContext.getSqlStatementContext().getSqlStatement();
        return TransactionType.isDistributedTransaction(connectionTransaction.getTransactionType()) && !isInTransaction && sqlStatement instanceof DMLStatement
                && !(sqlStatement instanceof SelectStatement) && executionContext.getExecutionUnits().size() > 1;
    }
    
    private boolean executeWithImplicitCommitTransaction(final ExecuteCallback callback) throws SQLException {
        boolean result;
        try {
            connection.setAutoCommit(false);
            result = useDriverToExecute(callback);
            connection.commit();
            // CHECKSTYLE:OFF
        } catch (final Exception ex) {
            // CHECKSTYLE:ON
            connection.rollback();
            throw SQLExceptionTransformEngine.toSQLException(ex, metaDataContexts.getMetaData().getDatabase(connection.getDatabaseName()).getProtocolType().getType());
        }
        return result;
    }
    
    private boolean useDriverToExecute(final ExecuteCallback callback) throws SQLException {
        ExecutionGroupContext<JDBCExecutionUnit> executionGroupContext = createExecutionGroupContext();
        cacheStatements(executionGroupContext.getInputGroups());
        JDBCExecutorCallback<Boolean> jdbcExecutorCallback = createExecuteCallback(callback, executionContext.getSqlStatementContext().getSqlStatement());
        return executor.getRegularExecutor().execute(executionGroupContext,
                executionContext.getQueryContext(), executionContext.getRouteContext().getRouteUnits(), jdbcExecutorCallback);
    }
    
    private void cacheStatements(final Collection<ExecutionGroup<JDBCExecutionUnit>> executionGroups) throws SQLException {
        for (ExecutionGroup<JDBCExecutionUnit> each : executionGroups) {
            statements.addAll(each.getInputs().stream().map(JDBCExecutionUnit::getStorageResource).collect(Collectors.toList()));
        }
        replay();
    }
    
    private JDBCExecutorCallback<Boolean> createExecuteCallback(final ExecuteCallback executeCallback, final SQLStatement sqlStatement) {
        boolean isExceptionThrown = SQLExecutorExceptionHandler.isExceptionThrown();
        return new JDBCExecutorCallback<Boolean>(metaDataContexts.getMetaData().getDatabase(connection.getDatabaseName()).getProtocolType(),
                metaDataContexts.getMetaData().getDatabase(connection.getDatabaseName()).getResourceMetaData().getStorageTypes(), sqlStatement, isExceptionThrown) {
            
            @Override
            protected Boolean executeSQL(final String sql, final Statement statement, final ConnectionMode connectionMode, final DatabaseType storageType) throws SQLException {
                return executeCallback.execute(sql, statement);
            }
            
            @Override
            protected Optional<Boolean> getSaneResult(final SQLStatement sqlStatement1, final SQLException ex) {
                return Optional.empty();
            }
        };
    }
    
    private void replay() throws SQLException {
        for (Statement each : statements) {
            getMethodInvocationRecorder().replay(each);
        }
    }
    
    @Override
    public ResultSet getResultSet() throws SQLException {
        if (null != currentResultSet) {
            return currentResultSet;
        }
        if (null != trafficInstanceId) {
            return executor.getTrafficExecutor().getResultSet();
        }
        if (useFederation) {
            return executor.getFederationExecutor().getResultSet();
        }
        if (executionContext.getSqlStatementContext() instanceof SelectStatementContext || executionContext.getSqlStatementContext().getSqlStatement() instanceof DALStatement) {
            List<ResultSet> resultSets = getResultSets();
            if (resultSets.isEmpty()) {
                return currentResultSet;
            }
            MergedResult mergedResult = mergeQuery(getQueryResults(resultSets));
            currentResultSet = new ShardingSphereResultSet(resultSets, mergedResult, this, isTransparentStatement(executionContext.getSqlStatementContext(),
                    metaDataContexts.getMetaData().getDatabase(connection.getDatabaseName()).getRuleMetaData()), executionContext);
        }
        return currentResultSet;
    }
    
    private List<ResultSet> getResultSets() throws SQLException {
        List<ResultSet> result = new ArrayList<>(statements.size());
        for (Statement each : statements) {
            if (null != each.getResultSet()) {
                result.add(each.getResultSet());
            }
        }
        return result;
    }
    
    private List<QueryResult> getQueryResults(final List<ResultSet> resultSets) throws SQLException {
        List<QueryResult> result = new ArrayList<>(resultSets.size());
        for (ResultSet each : resultSets) {
            if (null != each) {
                result.add(new JDBCStreamQueryResult(each));
            }
        }
        return result;
    }
    
    private MergedResult mergeQuery(final List<QueryResult> queryResults) throws SQLException {
        MergeEngine mergeEngine = new MergeEngine(metaDataContexts.getMetaData().getDatabase(connection.getDatabaseName()),
                metaDataContexts.getMetaData().getProps(), connection.getDatabaseConnectionManager().getConnectionContext());
        return mergeEngine.merge(queryResults, executionContext.getSqlStatementContext());
    }
    
    @SuppressWarnings("MagicConstant")
    @Override
    public int getResultSetType() {
        return statementOption.getResultSetType();
    }
    
    @SuppressWarnings("MagicConstant")
    @Override
    public int getResultSetConcurrency() {
        return statementOption.getResultSetConcurrency();
    }
    
    @Override
    public int getResultSetHoldability() {
        return statementOption.getResultSetHoldability();
    }
    
    @Override
    public boolean isAccumulate() {
        return metaDataContexts.getMetaData().getDatabase(connection.getDatabaseName()).getRuleMetaData().findRules(DataNodeContainedRule.class).stream()
                .anyMatch(each -> each.isNeedAccumulate(executionContext.getSqlStatementContext().getTablesContext().getTableNames()));
    }
    
    @Override
    public Collection<Statement> getRoutedStatements() {
        return statements;
    }
    
    @Override
    public ResultSet getGeneratedKeys() throws SQLException {
        Optional<GeneratedKeyContext> generatedKey = findGeneratedKey();
        if (returnGeneratedKeys && generatedKey.isPresent() && !generatedKey.get().getGeneratedValues().isEmpty()) {
            return new GeneratedKeysResultSet(getGeneratedKeysColumnName(generatedKey.get().getColumnName()), generatedKey.get().getGeneratedValues().iterator(), this);
        }
        Collection<Comparable<?>> generatedValues = new LinkedList<>();
        for (Statement each : statements) {
            ResultSet resultSet = each.getGeneratedKeys();
            while (resultSet.next()) {
                generatedValues.add((Comparable<?>) resultSet.getObject(1));
            }
        }
        String columnName = generatedKey.map(GeneratedKeyContext::getColumnName).orElse(null);
        return new GeneratedKeysResultSet(getGeneratedKeysColumnName(columnName), generatedValues.iterator(), this);
    }
    
    private Optional<GeneratedKeyContext> findGeneratedKey() {
        return executionContext.getSqlStatementContext() instanceof InsertStatementContext
                ? ((InsertStatementContext) executionContext.getSqlStatementContext()).getGeneratedKeyContext()
                : Optional.empty();
    }
    
    private String getGeneratedKeysColumnName(final String columnName) {
        return metaDataContexts.getMetaData().getDatabase(connection.getDatabaseName()).getProtocolType() instanceof MySQLDatabaseType ? "GENERATED_KEY" : columnName;
    }
}<|MERGE_RESOLUTION|>--- conflicted
+++ resolved
@@ -481,11 +481,7 @@
         }
     }
     
-<<<<<<< HEAD
-    private void checkSameDatabaseNameInTransaction(final SQLStatementContext<?> sqlStatementContext, final String connectionDatabaseName) {
-=======
     private void checkSameDatabaseNameInTransaction(final SQLStatementContext sqlStatementContext, final String connectionDatabaseName) {
->>>>>>> f76ec219
         if (!connection.getDatabaseConnectionManager().getConnectionContext().getTransactionContext().isInTransaction()) {
             return;
         }
