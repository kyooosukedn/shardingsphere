--- conflicted
+++ resolved
@@ -85,11 +85,7 @@
         this.resultFormats = resultFormats;
         this.databaseConnectionManager = databaseConnectionManager;
         String databaseName = databaseConnectionManager.getConnectionSession().getDefaultDatabaseName();
-<<<<<<< HEAD
-        SQLStatementContext<?> sqlStatementContext = preparedStatement.getSqlStatementContext();
-=======
         SQLStatementContext sqlStatementContext = preparedStatement.getSqlStatementContext();
->>>>>>> f76ec219
         if (sqlStatementContext instanceof ParameterAware) {
             ((ParameterAware) sqlStatementContext).setUpParameters(params);
         }
