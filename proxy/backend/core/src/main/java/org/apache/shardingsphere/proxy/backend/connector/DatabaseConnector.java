/*
 * Licensed to the Apache Software Foundation (ASF) under one or more
 * contributor license agreements.  See the NOTICE file distributed with
 * this work for additional information regarding copyright ownership.
 * The ASF licenses this file to You under the Apache License, Version 2.0
 * (the "License"); you may not use this file except in compliance with
 * the License.  You may obtain a copy of the License at
 *
 *     http://www.apache.org/licenses/LICENSE-2.0
 *
 * Unless required by applicable law or agreed to in writing, software
 * distributed under the License is distributed on an "AS IS" BASIS,
 * WITHOUT WARRANTIES OR CONDITIONS OF ANY KIND, either express or implied.
 * See the License for the specific language governing permissions and
 * limitations under the License.
 */

package org.apache.shardingsphere.proxy.backend.connector;

import com.google.common.base.Preconditions;
import org.apache.shardingsphere.dialect.SQLExceptionTransformEngine;
import org.apache.shardingsphere.infra.binder.aware.CursorDefinitionAware;
import org.apache.shardingsphere.infra.binder.decider.SQLFederationDecideEngine;
import org.apache.shardingsphere.infra.binder.segment.insert.keygen.GeneratedKeyContext;
import org.apache.shardingsphere.infra.binder.statement.SQLStatementContext;
import org.apache.shardingsphere.infra.binder.statement.ddl.CloseStatementContext;
import org.apache.shardingsphere.infra.binder.statement.ddl.CursorStatementContext;
import org.apache.shardingsphere.infra.binder.statement.dml.InsertStatementContext;
import org.apache.shardingsphere.infra.binder.statement.dml.SelectStatementContext;
import org.apache.shardingsphere.infra.binder.type.CursorAvailable;
import org.apache.shardingsphere.infra.config.props.ConfigurationPropertyKey;
import org.apache.shardingsphere.infra.connection.kernel.KernelProcessor;
import org.apache.shardingsphere.infra.connection.refresher.MetaDataRefreshEngine;
import org.apache.shardingsphere.infra.database.type.DatabaseType;
import org.apache.shardingsphere.infra.database.type.DatabaseTypeEngine;
import org.apache.shardingsphere.infra.executor.sql.context.ExecutionContext;
import org.apache.shardingsphere.infra.executor.sql.execute.engine.SQLExecutorExceptionHandler;
import org.apache.shardingsphere.infra.executor.sql.execute.engine.driver.jdbc.JDBCExecutionUnit;
import org.apache.shardingsphere.infra.executor.sql.execute.engine.driver.jdbc.JDBCExecutor;
import org.apache.shardingsphere.infra.executor.sql.execute.result.query.QueryResult;
import org.apache.shardingsphere.infra.executor.sql.execute.result.query.impl.driver.jdbc.metadata.JDBCQueryResultMetaData;
import org.apache.shardingsphere.infra.executor.sql.execute.result.query.impl.driver.jdbc.type.stream.JDBCStreamQueryResult;
import org.apache.shardingsphere.infra.executor.sql.execute.result.update.UpdateResult;
import org.apache.shardingsphere.infra.executor.sql.prepare.driver.DriverExecutionPrepareEngine;
import org.apache.shardingsphere.infra.executor.sql.prepare.driver.jdbc.StatementOption;
import org.apache.shardingsphere.infra.merge.MergeEngine;
import org.apache.shardingsphere.infra.merge.result.MergedResult;
import org.apache.shardingsphere.infra.metadata.database.ShardingSphereDatabase;
import org.apache.shardingsphere.infra.metadata.database.schema.util.SystemSchemaUtils;
import org.apache.shardingsphere.infra.rule.identifier.type.ColumnContainedRule;
import org.apache.shardingsphere.infra.rule.identifier.type.DataNodeContainedRule;
import org.apache.shardingsphere.infra.rule.identifier.type.MutableDataNodeRule;
import org.apache.shardingsphere.infra.session.query.QueryContext;
import org.apache.shardingsphere.infra.util.exception.ShardingSpherePreconditions;
import org.apache.shardingsphere.mode.manager.ContextManager;
import org.apache.shardingsphere.mode.metadata.MetaDataContexts;
import org.apache.shardingsphere.proxy.backend.connector.jdbc.executor.callback.ProxyJDBCExecutorCallback;
import org.apache.shardingsphere.proxy.backend.connector.jdbc.executor.callback.ProxyJDBCExecutorCallbackFactory;
import org.apache.shardingsphere.proxy.backend.connector.jdbc.statement.JDBCBackendStatement;
import org.apache.shardingsphere.proxy.backend.connector.jdbc.transaction.BackendTransactionManager;
import org.apache.shardingsphere.proxy.backend.context.BackendExecutorContext;
import org.apache.shardingsphere.proxy.backend.context.ProxyContext;
import org.apache.shardingsphere.proxy.backend.exception.RuleNotExistedException;
import org.apache.shardingsphere.proxy.backend.exception.StorageUnitNotExistedException;
import org.apache.shardingsphere.proxy.backend.handler.data.DatabaseBackendHandler;
import org.apache.shardingsphere.proxy.backend.response.data.QueryResponseCell;
import org.apache.shardingsphere.proxy.backend.response.data.QueryResponseRow;
import org.apache.shardingsphere.proxy.backend.response.header.ResponseHeader;
import org.apache.shardingsphere.proxy.backend.response.header.query.QueryHeader;
import org.apache.shardingsphere.proxy.backend.response.header.query.QueryHeaderBuilderEngine;
import org.apache.shardingsphere.proxy.backend.response.header.query.QueryResponseHeader;
import org.apache.shardingsphere.proxy.backend.response.header.update.UpdateResponseHeader;
import org.apache.shardingsphere.proxy.backend.session.ConnectionSession;
import org.apache.shardingsphere.proxy.backend.session.transaction.TransactionStatus;
import org.apache.shardingsphere.sharding.merge.common.IteratorStreamMergedResult;
import org.apache.shardingsphere.sql.parser.sql.common.statement.SQLStatement;
import org.apache.shardingsphere.sql.parser.sql.common.statement.dml.DMLStatement;
import org.apache.shardingsphere.sql.parser.sql.common.statement.dml.SelectStatement;
import org.apache.shardingsphere.sql.parser.sql.dialect.statement.mysql.dml.MySQLInsertStatement;
import org.apache.shardingsphere.sqlfederation.rule.SQLFederationRule;
import org.apache.shardingsphere.sqlfederation.spi.SQLFederationExecutor;
import org.apache.shardingsphere.sqlfederation.spi.SQLFederationExecutorContext;
import org.apache.shardingsphere.transaction.api.TransactionType;

import java.sql.Connection;
import java.sql.ResultSet;
import java.sql.SQLException;
import java.sql.Statement;
import java.util.ArrayList;
import java.util.Collection;
import java.util.Collections;
import java.util.LinkedList;
import java.util.List;
import java.util.Map;
import java.util.Optional;
import java.util.concurrent.CopyOnWriteArrayList;

/**
 * Database connector.
 */
public final class DatabaseConnector implements DatabaseBackendHandler {
    
    private final ProxySQLExecutor proxySQLExecutor;
    
    private final Collection<Statement> cachedStatements = new CopyOnWriteArrayList<>();
    
    private final Collection<ResultSet> cachedResultSets = new CopyOnWriteArrayList<>();
    
    private final String driverType;
    
    private final ShardingSphereDatabase database;
    
    private final boolean transparentStatement;
    
    private final QueryContext queryContext;
    
    private final ProxyDatabaseConnectionManager databaseConnectionManager;
    
    private SQLFederationExecutor federationExecutor;
    
    private List<QueryHeader> queryHeaders;
    
    private MergedResult mergedResult;
    
    public DatabaseConnector(final String driverType, final ShardingSphereDatabase database, final QueryContext queryContext, final ProxyDatabaseConnectionManager databaseConnectionManager) {
<<<<<<< HEAD
        SQLStatementContext<?> sqlStatementContext = queryContext.getSqlStatementContext();
=======
        SQLStatementContext sqlStatementContext = queryContext.getSqlStatementContext();
>>>>>>> f76ec219
        failedIfBackendNotReady(databaseConnectionManager.getConnectionSession(), sqlStatementContext);
        this.driverType = driverType;
        this.database = database;
        this.transparentStatement = isTransparentStatement(sqlStatementContext);
        this.queryContext = queryContext;
        this.databaseConnectionManager = databaseConnectionManager;
        if (sqlStatementContext instanceof CursorAvailable) {
            prepareCursorStatementContext((CursorAvailable) sqlStatementContext, databaseConnectionManager.getConnectionSession());
        }
        proxySQLExecutor = new ProxySQLExecutor(driverType, databaseConnectionManager, this);
    }
    
    private void failedIfBackendNotReady(final ConnectionSession connectionSession, final SQLStatementContext sqlStatementContext) {
        ShardingSphereDatabase database = ProxyContext.getInstance().getDatabase(connectionSession.getDatabaseName());
        boolean isSystemSchema = SystemSchemaUtils.containsSystemSchema(sqlStatementContext.getDatabaseType(), sqlStatementContext.getTablesContext().getSchemaNames(), database);
        ShardingSpherePreconditions.checkState(isSystemSchema || database.containsDataSource(), () -> new StorageUnitNotExistedException(connectionSession.getDatabaseName()));
        if (!isSystemSchema && !database.isComplete()) {
            throw new RuleNotExistedException(connectionSession.getDatabaseName());
        }
    }
    
    private boolean isTransparentStatement(final SQLStatementContext sqlStatementContext) {
        Optional<DataNodeContainedRule> dataNodeContainedRule = getDataNodeContainedRuleForShardingRule(database.getRuleMetaData().findRules(DataNodeContainedRule.class));
        Collection<ColumnContainedRule> columnContainedRules = database.getRuleMetaData().findRules(ColumnContainedRule.class);
        for (String each : sqlStatementContext.getTablesContext().getTableNames()) {
            return (!dataNodeContainedRule.isPresent() || !dataNodeContainedRule.get().getAllTables().contains(each)) && !containsInColumnContainedRule(each, columnContainedRules);
        }
        return true;
    }
    
    private Optional<DataNodeContainedRule> getDataNodeContainedRuleForShardingRule(final Collection<DataNodeContainedRule> dataNodeContainedRules) {
        for (DataNodeContainedRule each : dataNodeContainedRules) {
            if (!(each instanceof MutableDataNodeRule)) {
                return Optional.of(each);
            }
        }
        return Optional.empty();
    }
    
    private boolean containsInColumnContainedRule(final String tableName, final Collection<ColumnContainedRule> columnContainedRules) {
        for (ColumnContainedRule each : columnContainedRules) {
            return each.getTables().contains(tableName);
        }
        return false;
    }
    
    /**
     * Add statement.
     *
     * @param statement statement to be added
     */
    public void add(final Statement statement) {
        cachedStatements.add(statement);
    }
    
    /**
     * Add result set.
     *
     * @param resultSet result set to be added
     */
    public void add(final ResultSet resultSet) {
        cachedResultSets.add(resultSet);
    }
    
    /**
     * Execute to database.
     *
     * @return backend response
     * @throws SQLException SQL exception
     */
    @Override
    public ResponseHeader execute() throws SQLException {
        MetaDataContexts metaDataContexts = ProxyContext.getInstance().getContextManager().getMetaDataContexts();
        if (new SQLFederationDecideEngine(database.getRuleMetaData().getRules(), metaDataContexts.getMetaData().getProps())
                .decide(queryContext.getSqlStatementContext(), queryContext.getParameters(), database, metaDataContexts.getMetaData().getGlobalRuleMetaData())) {
            prepareFederationExecutor();
            ResultSet resultSet = doExecuteFederation(queryContext, metaDataContexts);
            return processExecuteFederation(resultSet, metaDataContexts);
        }
        Collection<ExecutionContext> executionContexts = generateExecutionContexts();
        return isNeedImplicitCommitTransaction(executionContexts) ? doExecuteWithImplicitCommitTransaction(executionContexts) : doExecute(executionContexts);
    }
    
    private Collection<ExecutionContext> generateExecutionContexts() {
        Collection<ExecutionContext> result = new LinkedList<>();
        MetaDataContexts metaDataContexts = ProxyContext.getInstance().getContextManager().getMetaDataContexts();
        ExecutionContext executionContext = new KernelProcessor().generateExecutionContext(queryContext, database, metaDataContexts.getMetaData().getGlobalRuleMetaData(),
                metaDataContexts.getMetaData().getProps(), databaseConnectionManager.getConnectionSession().getConnectionContext());
        result.add(executionContext);
        // TODO support logical SQL optimize to generate multiple logical SQL
        return result;
    }
    
    private boolean isNeedImplicitCommitTransaction(final Collection<ExecutionContext> executionContexts) {
        TransactionStatus transactionStatus = databaseConnectionManager.getConnectionSession().getTransactionStatus();
        if (!TransactionType.isDistributedTransaction(transactionStatus.getTransactionType()) || transactionStatus.isInTransaction()) {
            return false;
        }
        if (1 == executionContexts.size()) {
            SQLStatement sqlStatement = executionContexts.iterator().next().getSqlStatementContext().getSqlStatement();
            return isWriteDMLStatement(sqlStatement) && executionContexts.iterator().next().getExecutionUnits().size() > 1;
        }
        return executionContexts.stream().anyMatch(each -> isWriteDMLStatement(each.getSqlStatementContext().getSqlStatement()));
    }
    
    private boolean isWriteDMLStatement(final SQLStatement sqlStatement) {
        return sqlStatement instanceof DMLStatement && !(sqlStatement instanceof SelectStatement);
    }
    
    private ResponseHeader doExecuteWithImplicitCommitTransaction(final Collection<ExecutionContext> executionContexts) throws SQLException {
        ResponseHeader result;
        BackendTransactionManager transactionManager = new BackendTransactionManager(databaseConnectionManager);
        try {
            transactionManager.begin();
            result = doExecute(executionContexts);
            transactionManager.commit();
            // CHECKSTYLE:OFF
        } catch (final Exception ex) {
            // CHECKSTYLE:ON
            transactionManager.rollback();
            String databaseName = databaseConnectionManager.getConnectionSession().getDatabaseName();
            throw SQLExceptionTransformEngine.toSQLException(ex, ProxyContext.getInstance().getContextManager().getMetaDataContexts().getMetaData()
                    .getDatabase(databaseName).getProtocolType().getType());
        }
        return result;
    }
    
    private ResponseHeader doExecute(final Collection<ExecutionContext> executionContexts) throws SQLException {
        ResponseHeader result = null;
        for (ExecutionContext each : executionContexts) {
            ResponseHeader responseHeader = doExecute(each);
            if (null == result) {
                result = responseHeader;
            }
        }
        return result;
    }
    
    @SuppressWarnings({"unchecked", "rawtypes"})
    private ResponseHeader doExecute(final ExecutionContext executionContext) throws SQLException {
        if (executionContext.getExecutionUnits().isEmpty()) {
            return new UpdateResponseHeader(executionContext.getSqlStatementContext().getSqlStatement());
        }
        proxySQLExecutor.checkExecutePrerequisites(executionContext);
        List result = proxySQLExecutor.execute(executionContext);
        refreshMetaData(executionContext);
        Object executeResultSample = result.iterator().next();
        return executeResultSample instanceof QueryResult ? processExecuteQuery(executionContext, result, (QueryResult) executeResultSample) : processExecuteUpdate(executionContext, result);
    }
    
    private void prepareFederationExecutor() {
        MetaDataContexts metaDataContexts = ProxyContext.getInstance().getContextManager().getMetaDataContexts();
        String databaseName = databaseConnectionManager.getConnectionSession().getDatabaseName();
        DatabaseType databaseType = queryContext.getSqlStatementContext().getDatabaseType();
        String schemaName = queryContext.getSqlStatementContext().getTablesContext().getSchemaName().orElseGet(() -> DatabaseTypeEngine.getDefaultSchemaName(databaseType, databaseName));
        SQLFederationRule sqlFederationRule = metaDataContexts.getMetaData().getGlobalRuleMetaData().getSingleRule(SQLFederationRule.class);
        federationExecutor = sqlFederationRule.getSQLFederationExecutor(databaseName, schemaName, metaDataContexts.getMetaData(), metaDataContexts.getShardingSphereData(),
                new JDBCExecutor(BackendExecutorContext.getInstance().getExecutorEngine(), databaseConnectionManager.getConnectionSession().getConnectionContext()));
    }
    
    private ResultSet doExecuteFederation(final QueryContext queryContext, final MetaDataContexts metaDataContexts) throws SQLException {
        boolean isReturnGeneratedKeys = queryContext.getSqlStatementContext().getSqlStatement() instanceof MySQLInsertStatement;
        ShardingSphereDatabase database = metaDataContexts.getMetaData().getDatabase(databaseConnectionManager.getConnectionSession().getDatabaseName());
        DatabaseType protocolType = database.getProtocolType();
        Map<String, DatabaseType> storageTypes = database.getResourceMetaData().getStorageTypes();
        ProxyJDBCExecutorCallback callback = ProxyJDBCExecutorCallbackFactory.newInstance(driverType, protocolType, storageTypes,
                queryContext.getSqlStatementContext().getSqlStatement(), this, isReturnGeneratedKeys, SQLExecutorExceptionHandler.isExceptionThrown(), true);
        DriverExecutionPrepareEngine<JDBCExecutionUnit, Connection> prepareEngine = createDriverExecutionPrepareEngine(isReturnGeneratedKeys, metaDataContexts);
        SQLFederationExecutorContext context = new SQLFederationExecutorContext(false, queryContext, metaDataContexts.getMetaData());
        return federationExecutor.executeQuery(prepareEngine, callback, context);
    }
    
    private DriverExecutionPrepareEngine<JDBCExecutionUnit, Connection> createDriverExecutionPrepareEngine(final boolean isReturnGeneratedKeys, final MetaDataContexts metaData) {
        int maxConnectionsSizePerQuery = metaData.getMetaData().getProps().<Integer>getValue(ConfigurationPropertyKey.MAX_CONNECTIONS_SIZE_PER_QUERY);
        JDBCBackendStatement statementManager = (JDBCBackendStatement) databaseConnectionManager.getConnectionSession().getStatementManager();
        return new DriverExecutionPrepareEngine<>(driverType, maxConnectionsSizePerQuery, databaseConnectionManager, statementManager,
                new StatementOption(isReturnGeneratedKeys), metaData.getMetaData().getDatabase(databaseConnectionManager.getConnectionSession().getDatabaseName()).getRuleMetaData().getRules(),
                metaData.getMetaData().getDatabase(databaseConnectionManager.getConnectionSession().getDatabaseName()).getResourceMetaData().getStorageTypes());
    }
    
    private ResponseHeader processExecuteFederation(final ResultSet resultSet, final MetaDataContexts metaDataContexts) throws SQLException {
        int columnCount = resultSet.getMetaData().getColumnCount();
        queryHeaders = new ArrayList<>(columnCount);
        ShardingSphereDatabase database = metaDataContexts.getMetaData().getDatabase(databaseConnectionManager.getConnectionSession().getDatabaseName());
        QueryHeaderBuilderEngine queryHeaderBuilderEngine = new QueryHeaderBuilderEngine(null == database ? null : database.getProtocolType());
        for (int columnIndex = 1; columnIndex <= columnCount; columnIndex++) {
            queryHeaders.add(queryHeaderBuilderEngine.build(new JDBCQueryResultMetaData(resultSet.getMetaData()), database, columnIndex));
        }
        mergedResult = new IteratorStreamMergedResult(Collections.singletonList(new JDBCStreamQueryResult(resultSet)));
        return new QueryResponseHeader(queryHeaders);
    }
    
    private void prepareCursorStatementContext(final CursorAvailable statementContext, final ConnectionSession connectionSession) {
        if (statementContext.getCursorName().isPresent()) {
            String cursorName = statementContext.getCursorName().get().getIdentifier().getValue().toLowerCase();
            prepareCursorStatementContext(statementContext, connectionSession, cursorName);
        }
        if (statementContext instanceof CloseStatementContext && ((CloseStatementContext) statementContext).getSqlStatement().isCloseAll()) {
            connectionSession.getConnectionContext().clearCursorConnectionContext();
        }
    }
    
    private void prepareCursorStatementContext(final CursorAvailable statementContext, final ConnectionSession connectionSession, final String cursorName) {
        if (statementContext instanceof CursorStatementContext) {
            connectionSession.getConnectionContext().getCursorContext().getCursorDefinitions().put(cursorName, (CursorStatementContext) statementContext);
        }
        if (statementContext instanceof CursorDefinitionAware) {
            CursorStatementContext cursorStatementContext = (CursorStatementContext) connectionSession.getConnectionContext().getCursorContext().getCursorDefinitions().get(cursorName);
            Preconditions.checkArgument(null != cursorStatementContext, "Cursor %s does not exist.", cursorName);
            ((CursorDefinitionAware) statementContext).setUpCursorDefinition(cursorStatementContext);
        }
        if (statementContext instanceof CloseStatementContext) {
            connectionSession.getConnectionContext().getCursorContext().removeCursor(cursorName);
        }
    }
    
    private void refreshMetaData(final ExecutionContext executionContext) throws SQLException {
        ContextManager contextManager = ProxyContext.getInstance().getContextManager();
        new MetaDataRefreshEngine(contextManager.getInstanceContext().getModeContextManager(), database,
                contextManager.getMetaDataContexts().getMetaData().getProps()).refresh(executionContext.getSqlStatementContext(), executionContext.getRouteContext().getRouteUnits());
    }
    
    private QueryResponseHeader processExecuteQuery(final ExecutionContext executionContext, final List<QueryResult> queryResults, final QueryResult queryResultSample) throws SQLException {
        queryHeaders = createQueryHeaders(executionContext, queryResultSample);
        mergedResult = mergeQuery(executionContext.getSqlStatementContext(), queryResults);
        return new QueryResponseHeader(queryHeaders);
    }
    
    private List<QueryHeader> createQueryHeaders(final ExecutionContext executionContext, final QueryResult queryResultSample) throws SQLException {
        int columnCount = getColumnCount(executionContext, queryResultSample);
        List<QueryHeader> result = new ArrayList<>(columnCount);
        QueryHeaderBuilderEngine queryHeaderBuilderEngine = new QueryHeaderBuilderEngine(database.getProtocolType());
        for (int columnIndex = 1; columnIndex <= columnCount; columnIndex++) {
            result.add(createQueryHeader(queryHeaderBuilderEngine, executionContext, queryResultSample, database, columnIndex));
        }
        return result;
    }
    
    private int getColumnCount(final ExecutionContext executionContext, final QueryResult queryResultSample) throws SQLException {
        if (transparentStatement) {
            return queryResultSample.getMetaData().getColumnCount();
        }
        return hasSelectExpandProjections(executionContext.getSqlStatementContext())
                ? ((SelectStatementContext) executionContext.getSqlStatementContext()).getProjectionsContext().getExpandProjections().size()
                : queryResultSample.getMetaData().getColumnCount();
    }
    
    private boolean hasSelectExpandProjections(final SQLStatementContext sqlStatementContext) {
        return sqlStatementContext instanceof SelectStatementContext && !((SelectStatementContext) sqlStatementContext).getProjectionsContext().getExpandProjections().isEmpty();
    }
    
    private QueryHeader createQueryHeader(final QueryHeaderBuilderEngine queryHeaderBuilderEngine, final ExecutionContext executionContext,
                                          final QueryResult queryResultSample, final ShardingSphereDatabase database, final int columnIndex) throws SQLException {
        if (transparentStatement) {
            return queryHeaderBuilderEngine.build(queryResultSample.getMetaData(), database, columnIndex);
        }
        return hasSelectExpandProjections(executionContext.getSqlStatementContext())
                ? queryHeaderBuilderEngine.build(((SelectStatementContext) executionContext.getSqlStatementContext()).getProjectionsContext(), queryResultSample.getMetaData(), database, columnIndex)
                : queryHeaderBuilderEngine.build(queryResultSample.getMetaData(), database, columnIndex);
    }
    
    private MergedResult mergeQuery(final SQLStatementContext sqlStatementContext, final List<QueryResult> queryResults) throws SQLException {
        MergeEngine mergeEngine = new MergeEngine(database, ProxyContext.getInstance().getContextManager().getMetaDataContexts().getMetaData().getProps(),
                databaseConnectionManager.getConnectionSession().getConnectionContext());
        return mergeEngine.merge(queryResults, sqlStatementContext);
    }
    
    private UpdateResponseHeader processExecuteUpdate(final ExecutionContext executionContext, final Collection<UpdateResult> updateResults) {
        Optional<GeneratedKeyContext> generatedKeyContext = executionContext.getSqlStatementContext() instanceof InsertStatementContext
                ? ((InsertStatementContext) executionContext.getSqlStatementContext()).getGeneratedKeyContext()
                : Optional.empty();
        Collection<Comparable<?>> autoIncrementGeneratedValues =
                generatedKeyContext.filter(GeneratedKeyContext::isSupportAutoIncrement).map(GeneratedKeyContext::getGeneratedValues).orElseGet(Collections::emptyList);
        UpdateResponseHeader result = new UpdateResponseHeader(executionContext.getSqlStatementContext().getSqlStatement(), updateResults, autoIncrementGeneratedValues);
        mergeUpdateCount(executionContext.getSqlStatementContext(), result);
        return result;
    }
    
    private void mergeUpdateCount(final SQLStatementContext sqlStatementContext, final UpdateResponseHeader response) {
        if (isNeedAccumulate(sqlStatementContext)) {
            response.mergeUpdateCount();
        }
    }
    
    private boolean isNeedAccumulate(final SQLStatementContext sqlStatementContext) {
        Optional<DataNodeContainedRule> dataNodeContainedRule = database.getRuleMetaData().findSingleRule(DataNodeContainedRule.class);
        return dataNodeContainedRule.isPresent() && dataNodeContainedRule.get().isNeedAccumulate(sqlStatementContext.getTablesContext().getTableNames());
    }
    
    /**
     * Goto next result value.
     *
     * @return has more result value or not
     * @throws SQLException SQL exception
     */
    @Override
    public boolean next() throws SQLException {
        return null != mergedResult && mergedResult.next();
    }
    
    /**
     * Get query response row.
     *
     * @return query response row
     * @throws SQLException SQL exception
     */
    @Override
    public QueryResponseRow getRowData() throws SQLException {
        List<QueryResponseCell> cells = new ArrayList<>(queryHeaders.size());
        for (int columnIndex = 1; columnIndex <= queryHeaders.size(); columnIndex++) {
            Object data = mergedResult.getValue(columnIndex, Object.class);
            cells.add(new QueryResponseCell(queryHeaders.get(columnIndex - 1).getColumnType(), data));
        }
        return new QueryResponseRow(cells);
    }
    
    /**
     * Close database connector.
     *
     * @throws SQLException SQL exception
     */
    @Override
    public void close() throws SQLException {
        Collection<SQLException> result = new LinkedList<>();
        result.addAll(closeResultSets());
        result.addAll(closeStatements());
        closeFederationExecutor().ifPresent(result::add);
        if (result.isEmpty()) {
            return;
        }
        SQLException ex = new SQLException();
        result.forEach(ex::setNextException);
        throw ex;
    }
    
    private Collection<SQLException> closeResultSets() {
        Collection<SQLException> result = new LinkedList<>();
        for (ResultSet each : cachedResultSets) {
            try {
                each.close();
            } catch (final SQLException ex) {
                result.add(ex);
            }
        }
        cachedResultSets.clear();
        return result;
    }
    
    private Collection<SQLException> closeStatements() {
        Collection<SQLException> result = new LinkedList<>();
        for (Statement each : cachedStatements) {
            try {
                each.cancel();
                each.close();
            } catch (final SQLException ex) {
                result.add(ex);
            }
        }
        cachedStatements.clear();
        return result;
    }
    
    private Optional<SQLException> closeFederationExecutor() {
        if (null != federationExecutor) {
            try {
                federationExecutor.close();
            } catch (final SQLException ex) {
                return Optional.of(ex);
            }
        }
        return Optional.empty();
    }
}<|MERGE_RESOLUTION|>--- conflicted
+++ resolved
@@ -123,11 +123,7 @@
     private MergedResult mergedResult;
     
     public DatabaseConnector(final String driverType, final ShardingSphereDatabase database, final QueryContext queryContext, final ProxyDatabaseConnectionManager databaseConnectionManager) {
-<<<<<<< HEAD
-        SQLStatementContext<?> sqlStatementContext = queryContext.getSqlStatementContext();
-=======
         SQLStatementContext sqlStatementContext = queryContext.getSqlStatementContext();
->>>>>>> f76ec219
         failedIfBackendNotReady(databaseConnectionManager.getConnectionSession(), sqlStatementContext);
         this.driverType = driverType;
         this.database = database;
