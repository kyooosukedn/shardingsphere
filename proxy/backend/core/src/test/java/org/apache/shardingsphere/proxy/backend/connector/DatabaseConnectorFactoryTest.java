/*
 * Licensed to the Apache Software Foundation (ASF) under one or more
 * contributor license agreements.  See the NOTICE file distributed with
 * this work for additional information regarding copyright ownership.
 * The ASF licenses this file to You under the Apache License, Version 2.0
 * (the "License"); you may not use this file except in compliance with
 * the License.  You may obtain a copy of the License at
 *
 *     http://www.apache.org/licenses/LICENSE-2.0
 *
 * Unless required by applicable law or agreed to in writing, software
 * distributed under the License is distributed on an "AS IS" BASIS,
 * WITHOUT WARRANTIES OR CONDITIONS OF ANY KIND, either express or implied.
 * See the License for the specific language governing permissions and
 * limitations under the License.
 */

package org.apache.shardingsphere.proxy.backend.connector;

import org.apache.shardingsphere.infra.session.query.QueryContext;
import org.apache.shardingsphere.infra.binder.statement.SQLStatementContext;
import org.apache.shardingsphere.infra.config.props.ConfigurationProperties;
import org.apache.shardingsphere.infra.database.type.dialect.H2DatabaseType;
import org.apache.shardingsphere.infra.metadata.ShardingSphereMetaData;
import org.apache.shardingsphere.infra.metadata.database.ShardingSphereDatabase;
import org.apache.shardingsphere.infra.metadata.database.rule.ShardingSphereRuleMetaData;
import org.apache.shardingsphere.mode.manager.ContextManager;
import org.apache.shardingsphere.mode.metadata.MetaDataContexts;
import org.apache.shardingsphere.metadata.persist.MetaDataPersistService;
import org.apache.shardingsphere.proxy.backend.context.ProxyContext;
import org.apache.shardingsphere.test.mock.AutoMockExtension;
import org.apache.shardingsphere.test.mock.StaticMockSettings;
import org.junit.jupiter.api.Test;
import org.junit.jupiter.api.extension.ExtendWith;

import java.util.Collections;
import java.util.Properties;

import static org.hamcrest.CoreMatchers.instanceOf;
import static org.hamcrest.MatcherAssert.assertThat;
import static org.mockito.Mockito.RETURNS_DEEP_STUBS;
import static org.mockito.Mockito.mock;
import static org.mockito.Mockito.when;

@ExtendWith(AutoMockExtension.class)
@StaticMockSettings(ProxyContext.class)
class DatabaseConnectorFactoryTest {
    
    @Test
    void assertNewDatabaseConnectorWithoutParameter() {
        ProxyDatabaseConnectionManager databaseConnectionManager = mock(ProxyDatabaseConnectionManager.class, RETURNS_DEEP_STUBS);
        when(databaseConnectionManager.getConnectionSession().getDatabaseName()).thenReturn("foo_db");
<<<<<<< HEAD
        SQLStatementContext<?> sqlStatementContext = mock(SQLStatementContext.class, RETURNS_DEEP_STUBS);
=======
        SQLStatementContext sqlStatementContext = mock(SQLStatementContext.class, RETURNS_DEEP_STUBS);
>>>>>>> f76ec219
        when(sqlStatementContext.getTablesContext().getSchemaNames()).thenReturn(Collections.emptyList());
        QueryContext queryContext = new QueryContext(sqlStatementContext, "schemaName", Collections.emptyList());
        ShardingSphereDatabase database = mockDatabase();
        ContextManager contextManager = mockContextManager(database);
        when(ProxyContext.getInstance().getContextManager()).thenReturn(contextManager);
        when(ProxyContext.getInstance().getDatabase("foo_db")).thenReturn(database);
        DatabaseConnector engine = DatabaseConnectorFactory.getInstance().newInstance(queryContext, databaseConnectionManager, false);
        assertThat(engine, instanceOf(DatabaseConnector.class));
    }
    
    @Test
    void assertNewDatabaseConnectorWithParameters() {
        ProxyDatabaseConnectionManager databaseConnectionManager = mock(ProxyDatabaseConnectionManager.class, RETURNS_DEEP_STUBS);
        when(databaseConnectionManager.getConnectionSession().getDatabaseName()).thenReturn("foo_db");
<<<<<<< HEAD
        SQLStatementContext<?> sqlStatementContext = mock(SQLStatementContext.class, RETURNS_DEEP_STUBS);
=======
        SQLStatementContext sqlStatementContext = mock(SQLStatementContext.class, RETURNS_DEEP_STUBS);
>>>>>>> f76ec219
        when(sqlStatementContext.getTablesContext().getSchemaNames()).thenReturn(Collections.emptyList());
        ShardingSphereDatabase database = mockDatabase();
        ContextManager contextManager = mockContextManager(database);
        when(ProxyContext.getInstance().getContextManager()).thenReturn(contextManager);
        when(ProxyContext.getInstance().getDatabase("foo_db")).thenReturn(database);
        assertThat(DatabaseConnectorFactory.getInstance().newInstance(new QueryContext(sqlStatementContext, "schemaName", Collections.emptyList()), databaseConnectionManager, false),
                instanceOf(DatabaseConnector.class));
    }
    
    private ContextManager mockContextManager(final ShardingSphereDatabase database) {
        MetaDataContexts metaDataContexts = new MetaDataContexts(mock(MetaDataPersistService.class),
                new ShardingSphereMetaData(Collections.singletonMap("foo_db", database), mock(ShardingSphereRuleMetaData.class), new ConfigurationProperties(new Properties())));
        ContextManager result = mock(ContextManager.class, RETURNS_DEEP_STUBS);
        when(result.getMetaDataContexts()).thenReturn(metaDataContexts);
        return result;
    }
    
    private ShardingSphereDatabase mockDatabase() {
        ShardingSphereDatabase result = mock(ShardingSphereDatabase.class, RETURNS_DEEP_STUBS);
        when(result.containsDataSource()).thenReturn(true);
        when(result.isComplete()).thenReturn(true);
        when(result.getProtocolType()).thenReturn(new H2DatabaseType());
        return result;
    }
}<|MERGE_RESOLUTION|>--- conflicted
+++ resolved
@@ -50,11 +50,7 @@
     void assertNewDatabaseConnectorWithoutParameter() {
         ProxyDatabaseConnectionManager databaseConnectionManager = mock(ProxyDatabaseConnectionManager.class, RETURNS_DEEP_STUBS);
         when(databaseConnectionManager.getConnectionSession().getDatabaseName()).thenReturn("foo_db");
-<<<<<<< HEAD
-        SQLStatementContext<?> sqlStatementContext = mock(SQLStatementContext.class, RETURNS_DEEP_STUBS);
-=======
         SQLStatementContext sqlStatementContext = mock(SQLStatementContext.class, RETURNS_DEEP_STUBS);
->>>>>>> f76ec219
         when(sqlStatementContext.getTablesContext().getSchemaNames()).thenReturn(Collections.emptyList());
         QueryContext queryContext = new QueryContext(sqlStatementContext, "schemaName", Collections.emptyList());
         ShardingSphereDatabase database = mockDatabase();
@@ -69,11 +65,7 @@
     void assertNewDatabaseConnectorWithParameters() {
         ProxyDatabaseConnectionManager databaseConnectionManager = mock(ProxyDatabaseConnectionManager.class, RETURNS_DEEP_STUBS);
         when(databaseConnectionManager.getConnectionSession().getDatabaseName()).thenReturn("foo_db");
-<<<<<<< HEAD
-        SQLStatementContext<?> sqlStatementContext = mock(SQLStatementContext.class, RETURNS_DEEP_STUBS);
-=======
         SQLStatementContext sqlStatementContext = mock(SQLStatementContext.class, RETURNS_DEEP_STUBS);
->>>>>>> f76ec219
         when(sqlStatementContext.getTablesContext().getSchemaNames()).thenReturn(Collections.emptyList());
         ShardingSphereDatabase database = mockDatabase();
         ContextManager contextManager = mockContextManager(database);
