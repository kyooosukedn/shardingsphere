--- conflicted
+++ resolved
@@ -65,11 +65,7 @@
         ProxyDatabaseConnectionManager databaseConnectionManager = mock(ProxyDatabaseConnectionManager.class);
         when(databaseConnectionManager.getConnectionSession()).thenReturn(connectionSession);
         when(connectionSession.getDatabaseConnectionManager()).thenReturn(databaseConnectionManager);
-<<<<<<< HEAD
-        SQLStatementContext<CommitStatement> context = mock(SQLStatementContext.class);
-=======
         SQLStatementContext context = mock(SQLStatementContext.class);
->>>>>>> f76ec219
         when(context.getSqlStatement()).thenReturn(mock(CommitStatement.class));
         ContextManager contextManager = mockContextManager();
         when(ProxyContext.getInstance().getContextManager()).thenReturn(contextManager);
@@ -86,11 +82,7 @@
         ProxyDatabaseConnectionManager databaseConnectionManager = mock(ProxyDatabaseConnectionManager.class);
         when(databaseConnectionManager.getConnectionSession()).thenReturn(connectionSession);
         when(connectionSession.getDatabaseConnectionManager()).thenReturn(databaseConnectionManager);
-<<<<<<< HEAD
-        SQLStatementContext<RollbackStatement> context = mock(SQLStatementContext.class);
-=======
         SQLStatementContext context = mock(SQLStatementContext.class);
->>>>>>> f76ec219
         when(context.getSqlStatement()).thenReturn(mock(RollbackStatement.class));
         ContextManager contextManager = mockContextManager();
         when(ProxyContext.getInstance().getContextManager()).thenReturn(contextManager);
