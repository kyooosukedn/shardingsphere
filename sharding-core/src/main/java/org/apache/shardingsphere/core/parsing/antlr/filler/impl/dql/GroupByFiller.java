--- conflicted
+++ resolved
@@ -29,17 +29,14 @@
  * Group by filler.
  *
  * @author duhongjun
+ * @author panjuan
  */
 public final class GroupByFiller implements SQLStatementFiller<GroupBySegment> {
     
     @Override
     public void fill(final GroupBySegment sqlSegment, final SQLStatement sqlStatement, final String sql, final ShardingRule shardingRule, final ShardingTableMetaData shardingTableMetaData) {
         SelectStatement selectStatement = (SelectStatement) sqlStatement;
-<<<<<<< HEAD
         selectStatement.setGroupByLastIndex(sqlSegment.getGroupByStopIndex());
-=======
-        selectStatement.setGroupByLastPosition(sqlSegment.getGroupByStopIndex() + 1);
->>>>>>> 7e8a2bdd
         for (OrderByItemSegment each : sqlSegment.getGroupByItems()) {
             selectStatement.getGroupByItems().add(new OrderItemBuilder(selectStatement, each).createOrderItem());
         }
