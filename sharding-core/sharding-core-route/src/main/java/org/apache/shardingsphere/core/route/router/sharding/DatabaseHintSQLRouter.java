--- conflicted
+++ resolved
@@ -46,11 +46,7 @@
     
     @Override
     public SQLStatement parse(final String logicSQL, final boolean useCache) {
-<<<<<<< HEAD
-        return new SQLParseEngine(MasterSlaveParseRuleRegistry.getInstance(), databaseType, logicSQL, null, null).parse();
-=======
         return new SQLParseEngine(MasterSlaveParseRuleRegistry.getInstance(), databaseType.name(), logicSQL, null, null).parse();
->>>>>>> cb489bd3
     }
     
     @Override
